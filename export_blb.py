--- conflicted
+++ resolved
@@ -1,1300 +1,1293 @@
-# ##### BEGIN GPL LICENSE BLOCK #####
-#
-#  This program is free software; you can redistribute it and/or
-#  modify it under the terms of the GNU General Public License
-#  as published by the Free Software Foundation; either version 2
-#  of the License, or (at your option) any later version.
-#
-#  This program is distributed in the hope that it will be useful,
-#  but WITHOUT ANY WARRANTY; without even the implied warranty of
-#  MERCHANTABILITY or FITNESS FOR A PARTICULAR PURPOSE.  See the
-#  GNU General Public License for more details.
-#
-#  You should have received a copy of the GNU General Public License
-#  along with this program; if not, write to the Free Software Foundation,
-#  Inc., 51 Franklin Street, Fifth Floor, Boston, MA 02110-1301, USA.
-#
-# ##### END GPL LICENSE BLOCK #####
-
-from mathutils import Vector
-from math import ceil
-from decimal import Decimal, Context, setcontext, ROUND_HALF_UP
-
-# Constants.
-INDEX_X = 0
-INDEX_Y = 1
-INDEX_Z = 2
-
-# Number of decimal places to round floating point numbers.
-FLOATING_POINT_DECIMALS = 6
-FLOATING_POINT_PRECISION = Decimal("0.000001")
-
-# Set the Decimal number context: 6 decimal points and 0.5 is rounded up.
-setcontext(Context(prec=FLOATING_POINT_DECIMALS, rounding=ROUND_HALF_UP))
-
-# Definition object name constants.
-BOUNDS_NAME_PREFIX = "bounds"
-COLLISION_PREFIX = "collision"
-
-QUAD_SECTION_ORDER = ["TOP", "BOTTOM", "NORTH", "EAST", "SOUTH", "WEST", "OMNI"]
-
-def swizzle(sequence, order):
-    """
-    Specify the new order of the given sequence using lowercase letters a-z of the English alphabet.
-    I.e. "a" signifies the index 0 and "z" stands for index 25.
-    Allows duplicating values by specifying the the same letter multiple times.
-    Returns a copy of the given sequence of up to 26 values in the specified order.
-    """
-    letters = ('a', 'b', 'c', 'd', 'e', 'f', 'g', 'h', 'i', 'j', 'k', 'l', 'm', 'n', 'o', 'p', 'q', 'r', 's', 't', 'u', 'v', 'w', 'x', 'y', 'z')
-
-    # For every letter in the given order.
-    # Get the index of the letter in the letters tuple.
-    # Get the value of that index in the given sequence.
-    # And add it to the new list.
-    return [sequence[letters.index(letter)] for letter in order]
-
-def rotate(xyz, forward_axis, do_swizzle=False):
-    """
-    Either rotates or swizzles the given XYZ coordinate sequence.
-    Swizzling is used to "rotate" values that must always be positive (like dimensions), while rotation is perfomed with actual vertex coordinates.
-    If do_swizzle is true: Returns a new list of values copied from the given XYZ sequence where given coordinates are reordered according to the selected forward axis.
-    If do_swizzle is false: Returns a new list of XYZ values copied from the given XYZ sequence where given coordinates are rotated according to the selected forward axis.
-    """
-
-    rotated = []
-
-    if forward_axis == "POSITIVE_X":
-        # Rotate: 0 deg clockwise
-        # Swizzle: XYZ = XYZ
-        return xyz
-
-    elif forward_axis == "POSITIVE_Y":
-        # Rotate: 90 deg clockwise = X Y Z -> Y -X Z
-        # Swizzle: XYZ = YXZ
-
-        rotated.append(xyz[INDEX_Y])
-
-        if not do_swizzle:
-            rotated.append(-xyz[INDEX_X])
-        else:
-            rotated.append(xyz[INDEX_X])
-
-    elif forward_axis == "NEGATIVE_X":
-        # Rotate: 180 deg clockwise = X Y Z -> -X -Y Z
-        # Swizzle: XYZ = XYZ
-
-        if not do_swizzle:
-            rotated.append(-xyz[INDEX_X])
-            rotated.append(-xyz[INDEX_Y])
-        else:
-            return xyz
-
-    elif forward_axis == "NEGATIVE_Y":
-        # Rotate: 270 deg clockwise = X Y Z -> -Y X Z
-        # Swizzle: XYZ = YXZ
-
-        if not do_swizzle:
-            rotated.append(-xyz[INDEX_Y])
-        else:
-            rotated.append(xyz[INDEX_Y])
-
-        rotated.append(xyz[INDEX_X])
-
-    # The Z axis is not yet taken into account.
-    rotated.append(xyz[INDEX_Z])
-
-    return rotated
-
-######## BLB WRITER ########
-
-class BLBWriter(object):
-    """Handles writing sorted quads and definitions to a BLB file."""
-
-    def __init__(self, filepath, forward_axis, sorted_quads, definition_data):
-        """Initializes the private class variables."""
-        self.__filepath = filepath
-        self.__quads = sorted_quads
-        self.__definitions = definition_data
-        self.__forward_axis = forward_axis
-
-        # For clarity.
-        self.__size_x = self.__definitions[BOUNDS_NAME_PREFIX][INDEX_X]
-        self.__size_y = self.__definitions[BOUNDS_NAME_PREFIX][INDEX_Y]
-        self.__size_z = self.__definitions[BOUNDS_NAME_PREFIX][INDEX_Z]
-
-    @classmethod
-    def __write_sequence(cls, file, sequence, new_line=True):
-        """
-        Writes the values of the given sequence separated with spaces into the given file.
-        An optional new line character is added at the end of the line by default.
-        """
-
-        for index, value in enumerate(sequence):
-            if index != 0:
-                # Write a space before each value except the first one.
-                file.write(" ")
-            if value == 0:
-                # Handle zeros.
-                file.write("0")
-            else:
-                # Format the value into string, remove all zeros from the end, then remove all periods.
-                file.write("{}".format(value).rstrip('0').rstrip('.'))
-        if new_line:
-            # Write a new line after all values.
-            file.write("\n")
-
-    def __mirror(self, xyz):
-        """
-        Mirrors the given XYZ sequence according to the specified forward axis.
-        Returns a new list of XYZ values.
-        """
-
-        mirrored = xyz
-
-        if self.__forward_axis == "POSITIVE_X" or self.__forward_axis == "NEGATIVE_X":
-            mirrored[INDEX_Y] = -mirrored[INDEX_Y]
-        else:
-            mirrored[INDEX_X] = -mirrored[INDEX_X]
-
-        return mirrored
-
-    def write_file(self):
-        """Writes the BLB file."""
-
-        with open(self.__filepath, "w") as file:
-            # Write brick size.
-            # Swizzle the values according to the forward axis.
-            self.__write_sequence(file, rotate(self.__definitions[BOUNDS_NAME_PREFIX], self.__forward_axis, True))
-
-            # Write brick type.
-            file.write("SPECIAL\n\n")
-
-            # Write brick grid.
-            for axis_slice in self.__definitions["brickgrid"]:
-                for row in axis_slice:
-                    # Join each Y-axis of data without a separator.
-                    file.write("".join(row) + "\n")
-
-                # A new line after each axis slice.
-                file.write("\n")
-
-            # Write collisions.
-            if len(self.__definitions[COLLISION_PREFIX]) == 0:
-                # Write default collision.
-
-                file.write("1\n")
-                file.write("\n")
-
-                # Center of the cuboid is at the middle of the brick.
-                file.write("0 0 0\n")
-
-                # The size of the cuboid is the size of the bounds.
-                # Swizzle the values according to the forward axis.
-                self.__write_sequence(file, rotate(self.__definitions[BOUNDS_NAME_PREFIX], self.__forward_axis, True))
-            else:
-                # Write defined collisions.
-
-                # Write the number of collision cuboids.
-                file.write(str(len(self.__definitions[COLLISION_PREFIX])))
-                file.write("\n")
-
-                for (center, dimensions) in self.__definitions[COLLISION_PREFIX]:
-                    file.write("\n")
-                    # Mirror center according to the forward axis. No idea why but it works.
-                    # Swizzle the values according to the forward axis.
-                    self.__write_sequence(file, rotate(self.__mirror(center), self.__forward_axis, True))
-                    self.__write_sequence(file, rotate(dimensions, self.__forward_axis, True))
-
-            # Write coverage.
-            file.write("COVERAGE:\n")
-            for (hide_adjacent, plate_count) in self.__definitions["coverage"]:
-                file.write(str(int(hide_adjacent)) + " : " + str(plate_count) + "\n")
-
-            # Write quad data.
-            for index, section_name in enumerate(QUAD_SECTION_ORDER):
-                # TODO: Terse mode where optional stuff is excluded.
-
-                # Write section name.
-                file.write("--{} QUADS--\n".format(section_name))  # Optional.
-
-                # Write section length.
-                file.write("{}\n".format(str(len(self.__quads[index]))))
-
-                for (positions, normals, uvs, colors, texture) in self.__quads[index]:
-                    # Write face texture name.
-                    file.write("\nTEX:")  # Optional.
-                    file.write(texture)
-
-                    # Write vertex positions.
-                    file.write("\nPOSITION:\n")  # Optional.
-                    for position in positions:
-                        self.__write_sequence(file, rotate(position, self.__forward_axis))
-
-                    # Write face UV coordinates.
-                    file.write("UV COORDS:\n")  # Optional.
-                    for uv_vector in uvs:
-                        self.__write_sequence(file, uv_vector)
-
-                    # Write vertex normals.
-                    file.write("NORMALS:\n")  # Optional.
-                    for normal in normals:
-                        # Normals also need to rotated.
-                        self.__write_sequence(file, rotate(normal, self.__forward_axis))
-
-                    # Write vertex colors if any.
-                    if colors is not None:
-                        file.write("COLORS:\n")  # Optional.
-                        for color in colors:
-                            self.__write_sequence(file, color)
-
-######## BLB PROCESSOR ########
-
-class BLBProcessor(object):
-    """A class that handles processing Blender data and preparing it for writing to a BLB file."""
-
-    class OutOfBoundsException(Exception):
-        """An exception thrown when a vertex position is outside of brick bounds."""
-        pass
-
-    class ZeroSizeException(Exception):
-        """An exception thrown when a definition object has zero brick size on at least one axis."""
-        pass
-
-    # Error allowed for manually created definition objects. Used for rounding vertex positions to the brick grid.
-    __HUMAN_ERROR = Decimal("0.1")
-
-    __PLATE_HEIGHT = Decimal("0.4")  # A Blockland brick (plate) with dimensions 1 x 1 x 1 is equal to 1.0 x 1.0 x 0.4 Blender units (X,Y,Z)
-
-    def __init__(self, context, properties, logger, filepath):
-        """Initializes the logger with the specified options and an appropriate log path."""
-        self.__filepath = filepath
-        self.__context = context
-        self.__logger = logger
-        self.__properties = properties
-
-        self.__grid_inside = "x" # Disallow building inside brick.
-        self.__grid_outside = "-"  # Allow building in empty space.
-        self.__grid_up = "u" # Allow placing bricks above this plate.
-        self.__grid_down = "d" # Allow placing bricks below this plate.
-        self.__grid_both = "b" # Allow placing bricks above and below this plate.
-
-        # Brick grid definition object name prefixes in reverse priority order.
-        self.__grid_def_obj_prefix_priority = ("gridx",
-                                               "grid-",
-                                               "gridu",
-                                               "gridd",
-                                               "gridb")
-
-        # Brick grid definitions in reverse priority order.
-        self.__grid_definitions_priority = (self.__grid_inside,
-                                            self.__grid_outside,
-                                            self.__grid_up,
-                                            self.__grid_down,
-                                            self.__grid_both)
-
-        self.__bounds_data = {"name": None,
-                              "brick_size": [],
-                              "dimensions": [],
-                              "world_coords_min": [],
-                              "world_coords_max": []}
-
-        self.__definition_data = {BOUNDS_NAME_PREFIX: [],
-                                  COLLISION_PREFIX: [],
-                                  "brickgrid": [],
-                                  "coverage": []}
-
-        self.__vec_bounding_box_min = Vector((float("+inf"), float("+inf"), float("+inf")))
-        self.__vec_bounding_box_max = Vector((float("-inf"), float("-inf"), float("-inf")))
-
-    @classmethod
-    def __is_even(cls, value):
-        """Returns True if given value is divisible by 2."""
-        return value % 2 == 0
-
-    @classmethod
-    def __to_decimal(cls, value, decimals=FLOATING_POINT_DECIMALS):
-        """Converts the given value to a Decimal value with up to 6 decimal places of precision."""
-
-        if decimals > FLOATING_POINT_DECIMALS:
-            decimals = FLOATING_POINT_DECIMALS
-
-        # First convert float to string with n decimal digits and then make a Decimal out of it.
-        return Decimal(("{0:." + str(decimals) + "f}").format(value))
-
-    @classmethod
-    def __force_to_int(cls, values):
-        """Returns a new list of sequence values casted to integers."""
-        result = []
-
-        for val in values:
-            result.append(int(val))
-
-        return result
-
-    @classmethod
-    def __are_not_ints(cls, values):
-        """
-        Returns True if at least one value in the given list is not numerically equal to its integer counterparts.
-        '1.000' is numerically equal to '1' while '1.001' is not.
-        """
-
-        for val in values:
-            if val != int(val):
-                return True
-
-    @classmethod
-    def __get_world_min(cls, obj):
-        """Returns a new Vector(X,Y,Z) of the minimum world space coordinates of the given object."""
-
-        vec_min = Vector((float("+inf"), float("+inf"), float("+inf")))
-
-        for vert in obj.data.vertices:
-            # Local coordinates to world space.
-            coord = obj.matrix_world * vert.co
-
-            vec_min[INDEX_X] = min(vec_min[INDEX_X], coord[INDEX_X])
-            vec_min[INDEX_Y] = min(vec_min[INDEX_Y], coord[INDEX_Y])
-            vec_min[INDEX_Z] = min(vec_min[INDEX_Z], coord[INDEX_Z])
-
-        return vec_min
-
-    @classmethod
-    def __set_world_min_max(cls, sequence_min, sequence_max, obj):
-        """Updates the given sequences by assigning the minimum and maximum world space coordinates of the given object to the minimum and maximum sequences respectively."""
-
-        for vert in obj.data.vertices:
-            coord = obj.matrix_world * vert.co
-
-            sequence_min[INDEX_X] = min(sequence_min[INDEX_X], coord[INDEX_X])
-            sequence_min[INDEX_Y] = min(sequence_min[INDEX_Y], coord[INDEX_Y])
-            sequence_min[INDEX_Z] = min(sequence_min[INDEX_Z], coord[INDEX_Z])
-
-            sequence_max[INDEX_X] = max(sequence_max[INDEX_X], coord[INDEX_X])
-            sequence_max[INDEX_Y] = max(sequence_max[INDEX_Y], coord[INDEX_Y])
-            sequence_max[INDEX_Z] = max(sequence_max[INDEX_Z], coord[INDEX_Z])
-
-    @classmethod
-    def __index_to_position(cls, obj, index):
-        """Returns the world coordinates for the vertex whose index was given in the current polygon loop."""
-        return obj.matrix_world * obj.data.vertices[obj.data.loops[index].vertex_index].co
-
-    @classmethod
-    def __vertex_index_to_normal(cls, obj, index):
-        """Calculates the normalized vertex normal for the specified vertex in the given object."""
-        return (obj.matrix_world.to_3x3() * obj.data.vertices[obj.data.loops[index].vertex_index].normal).normalized()
-
-    @classmethod
-    def __all_within_bounds(cls, sequence, bounding_dimensions):
-        """
-        Checks if all the values in the given sequence are within the given bounding values.
-        Assumes that both sequences have the same number of elements.
-        Returns True only if all values are within the bounding dimensions.
-        """
-        # Divide all dimension values by 2.
-        halved_dimensions = [value / Decimal("2.0") for value in bounding_dimensions]
-
-        # Check if any values in the given sequence are beyond the given bounding_dimensions.
-        # bounding_dimensions / 2 = max value
-        # -bounding_dimensions / 2 = min value
-
-        for index, value in enumerate(sequence):
-            if value > halved_dimensions[index]:
-                return False
-
-        for index, value in enumerate(sequence):
-            if value < -(halved_dimensions[index]):
-                return False
-
-        return True
-
-    @classmethod
-    def __modify_brick_grid(cls, brick_grid, volume, symbol):
-        """Modifies the given brick grid by adding the given symbol to every grid slot specified by the volume."""
-
-        # Ranges are exclusive [min, max[ index ranges.
-        width_range = volume[INDEX_X]
-        depth_range = volume[INDEX_Y]
-        height_range = volume[INDEX_Z]
-
-        # Example data for a cuboid brick that is:
-        # - 2 plates wide
-        # - 3 plates deep
-        # - 4 plates tall
-        # Ie. a brick of size "3 2 4"
-        #
-        # uuu
-        # xxx
-        # xxx
-        # ddd
-        #
-        # uuu
-        # xxx
-        # xxx
-        # ddd
-
-        # For every slice of the width axis.
-        for w in range(width_range[0], width_range[1]):
-            # For every row from top to bottom.
-            for h in range(height_range[0], height_range[1]):
-                # For every character the from left to right.
-                for d in range(depth_range[0], depth_range[1]):
-                    # Set the given symbol.
-                    brick_grid[w][h][d] = symbol
-
-    def __round_value(self, value, precision=1.0, decimals=FLOATING_POINT_DECIMALS):
-        """Returns the given value as Decimal rounded to the given precision (default 1.0) and decimal places (default FLOATING_POINT_DECIMALS)."""
-
-        # Creating decimals through strings is more accurate than floating point numbers.
-        fraction = Decimal("1.0") / self.__to_decimal(precision, decimals)
-        # I'm not entirely sure what the Decimal("1") bit does but it works.
-        return self.__to_decimal((value * fraction).quantize(Decimal("1")) / fraction)
-
-    def __round_values(self, values, precision=None, decimals=FLOATING_POINT_DECIMALS):
-        """Returns a new list of Decimal values with the values of the given sequence rounded to the given precision (default no rounding) and decimal places (default FLOATING_POINT_DECIMALS)."""
-
-        result = []
-
-        if precision is None:
-            for val in values:
-                result.append(self.__to_decimal(val, decimals))
-        else:
-            for val in values:
-                result.append(self.__round_value(val, precision, decimals))
-
-        return result
-
-    def __world_to_local(self, world_position, local_bounds_object=None):
-        """
-        Translates the given world space position so it is relative to the geometric center of the given local space bounds.
-        If no local_bounds_object is defined, data from bounds_data is used.
-        Returns a list of Decimal type local coordinates rounded to eliminate floating point errors.
-        """
-
-        if local_bounds_object is not None:
-            bounds_min = self.__get_world_min(local_bounds_object)
-            dimensions = local_bounds_object.dimensions
-        else:
-            # Use the bounds object data.
-            bounds_min = self.__bounds_data["world_coords_min"]
-            dimensions = self.__bounds_data["dimensions"]
-
-        local_center = self.__round_values((bounds_min[INDEX_X] + (dimensions[INDEX_X] / Decimal("2.0")),
-                                            bounds_min[INDEX_Y] + (dimensions[INDEX_Y] / Decimal("2.0")),
-                                            bounds_min[INDEX_Z] + (dimensions[INDEX_Z] / Decimal("2.0"))))
-
-        # If given position is in Decimals do nothing.
-        if isinstance(world_position[0], Decimal):
-            world = world_position
-        else:
-            # Otherwise convert to Decimal.
-            world = self.__round_values(world_position)
-
-        local = []
-
-        for index, value in enumerate(world):
-            local.append(value - local_center[index])
-
-        return self.__round_values(local)
-
-    def __sequence_z_to_plates(self, xyz):
-        """
-        Performs round_values(sequence) on the given sequence and scales the Z component to match Blockland plates.
-        If the given sequence does not have exactly three components (assumed format is (X, Y, Z)) the input is returned unchanged.
-        """
-
-        if len(xyz) == 3:
-            sequence = self.__round_values(xyz)
-            sequence[INDEX_Z] /= self.__PLATE_HEIGHT
-            return sequence
-        else:
-            return xyz
-
-    def __round_to_plate_coordinates(self, coordinates, brick_dimensions):
-        """
-        Rounds the given sequence of XYZ coordinates to the nearest valid plate coordinates in a brick with the specified dimensions.
-        Returns a list of rounded Decimal values.
-        """
-
-        result = []
-        # 1 plate is 1.0 Blender units wide and deep.
-        # Plates can only be 1.0 units long on the X and Y axes.
-        # Valid plate positions exist every 0.5 units on odd sized bricks and every 1.0 units on even sized bricks.
-        if self.__is_even(brick_dimensions[INDEX_X]):
-            result.append(self.__round_value(coordinates[INDEX_X], 1.0))
-        else:
-            result.append(self.__round_value(coordinates[INDEX_X], 0.5))
-
-        if self.__is_even(brick_dimensions[INDEX_Y]):
-            result.append(self.__round_value(coordinates[INDEX_Y], 1.0))
-        else:
-            result.append(self.__round_value(coordinates[INDEX_Y], 0.5))
-
-        # Round to the nearest full plate height. (Half is rounded up)
-        if self.__is_even(brick_dimensions[INDEX_Z] / self.__PLATE_HEIGHT):
-            result.append(self.__round_value(coordinates[INDEX_Z], self.__PLATE_HEIGHT))
-        else:
-            result.append(self.__round_value(coordinates[INDEX_Z], (self.__PLATE_HEIGHT / Decimal("2.0"))))
-
-        return result
-
-    def __sort_quad(self, quad, bounds_data):
-        """
-        Calculates the section for the given quad within the given bounds.
-        The quad section is determined by whether the quad is in the same plane as one the planes defined by the bounds.
-        Returns the index of the section name in QUAD_SECTION_ORDER sequence.
-        """
-
-        # This function only handles quads so there are always exactly 4 position lists. (One for each vertex.)
-        positions = quad[0]
-
-        # Divide all dimension values by 2 to get the local bounding values.
-        # The dimensions are in Blender units so Z height needs to be converted to plates.
-        local_bounds = self.__sequence_z_to_plates([value / Decimal("2.0") for value in bounds_data["dimensions"]])
-
-        # Assume omni direction until otherwise proven.
-        direction = 6
-
-        # Each position list has exactly 3 values.
-        # 0 = X
-        # 1 = Y
-        # 2 = Z
-        for axis in range(3):
-            # If the vertex coordinate is the same on an axis for all 4 vertices, this face is parallel to the plane perpendicular to that axis.
-            if positions[0][axis] == positions[1][axis] == positions[2][axis] == positions[3][axis]:
-                # Is the common value equal to one of the bounding values?
-                # I.e. the quad is on the same plane as one of the edges of the brick.
-                # Stop searching as soon as the first plane is found.
-                # If the vertex coordinates are equal on more than one axis, it means that the quad is either a line (2 axes) or a point (3 axes).
-
-                # Assuming that forward axis is Blender +X ("POSITIVE_X").
-                # Then in-game the brick north is to the left of the player, which is +Y in Blender.
-                # I know it makes no sense.
-
-                # Positive values.
-                if positions[0][axis] == local_bounds[axis]:
-                    # +X = East
-                    if axis == 0:
-                        direction = 3
-                        break
-                    # +Y = North
-                    elif axis == 1:
-                        direction = 2
-                        break
-                    # +Z = Top
-                    else:
-                        direction = 0
-                        break
-
-                # Negative values.
-                elif positions[0][axis] == -local_bounds[axis]:
-                    # -X = West
-                    if axis == 0:
-                        direction = 5
-                        break
-                    # -Y = South
-                    elif axis == 1:
-                        direction = 4
-                        break
-                    # -Z = Bottom
-                    else:
-                        direction = 1
-                        break
-                # Else the quad is not on the same plane with one of the bounding planes = Omni
-            # Else the quad is not planar = Omni
-
-        # Top, bottom, and omni are always the same.
-        # The initial values are according to POSITIVE_X forward axis.
-        if direction <= 1 or direction == 6 or self.__properties.axis_blb_forward == "POSITIVE_X":
-            return direction
-
-        # Rotate the direction according the defined forward axis.
-        elif self.__properties.axis_blb_forward == "POSITIVE_Y":
-            # [2] North -> [3] East: (2 - 2 + 1) % 4 + 2 = 3
-            # [5] West -> [2] North: (5 - 2 + 1) % 4 + 2 = 2
-            return (direction - 1) % 4 + 2
-        elif self.__properties.axis_blb_forward == "NEGATIVE_X":
-            # [2] North -> [4] South: (2 - 2 + 2) % 4 + 2 = 4
-            # [4] South -> [2] North
-            return direction % 4 + 2
-        elif self.__properties.axis_blb_forward == "NEGATIVE_Y":
-            # [2] North -> [5] West: (2 - 2 + 3) % 4 + 2 = 5
-            # [5] West -> [4] South
-            return (direction + 1) % 4 + 2
-        # TODO: Does not support Z axis remapping yet.
-
-    def __grid_object_to_volume(self, obj):
-        """
-        Note: This function requires that it is called after the bounds object has been defined.
-        Calculates the brick grid definition index range [min, max[ for each axis from the vertex coordinates of the given object.
-        The indices represent a three dimensional volume in the local space of the bounds object where the origin is in the -X +Y +Z corner.
-        Returns a tuple in the following format: ( (min_width, max_width), (min_depth, max_depth), (min_height, max_height) )
-        Can raise OutOfBoundsException and ZeroSizeException.
-        """
-
-        halved_dimensions = [value / Decimal("2.0") for value in self.__bounds_data["dimensions"]]
-
-        # Find the minimum and maximum coordinates for the brick grid object.
-        grid_min = Vector((float("+inf"), float("+inf"), float("+inf")))
-        grid_max = Vector((float("-inf"), float("-inf"), float("-inf")))
-        self.__set_world_min_max(grid_min, grid_max, obj)
-
-        # Recenter the coordinates to the bounds. (Also rounds the values.)
-        grid_min = self.__world_to_local(grid_min)
-        grid_max = self.__world_to_local(grid_max)
-
-        # Round coordinates to the nearest plate.
-        grid_min = self.__round_to_plate_coordinates(grid_min, self.__bounds_data["dimensions"])
-        grid_max = self.__round_to_plate_coordinates(grid_max, self.__bounds_data["dimensions"])
-
-        if self.__all_within_bounds(grid_min, self.__bounds_data["dimensions"]) and self.__all_within_bounds(grid_max, self.__bounds_data["dimensions"]):
-            # Convert the coordinates into brick grid sequence indices.
-
-            # Minimum indices.
-            if self.__properties.axis_blb_forward == "NEGATIVE_X" or self.__properties.axis_blb_forward == "NEGATIVE_Y":
-                # Translate coordinates to negative X axis.
-                # NEGATIVE_X: Index 0 = front of the brick.
-                # NEGATIVE_Y: Index 0 = left of the brick.
-                grid_min[INDEX_X] = grid_min[INDEX_X] - halved_dimensions[INDEX_X]
-            else:
-                # Translate coordinates to positive X axis.
-                # POSITIVE_X: Index 0 = front of the brick.
-                # POSITIVE_Y: Index 0 = left of the brick.
-                grid_min[INDEX_X] = grid_min[INDEX_X] + halved_dimensions[INDEX_X]
-
-            if self.__properties.axis_blb_forward == "POSITIVE_X" or self.__properties.axis_blb_forward == "NEGATIVE_Y":
-                # Translate coordinates to negative Y axis.
-                # POSITIVE_X: Index 0 = left of the brick.
-                # NEGATIVE_Y: Index 0 = front of the brick.
-                grid_min[INDEX_Y] = grid_min[INDEX_Y] - halved_dimensions[INDEX_Y]
-            else:
-                # Translate coordinates to positive Y axis.
-                # POSITIVE_Y: Index 0 = front of the brick.
-                # NEGATIVE_X: Index 0 = left of the brick.
-                grid_min[INDEX_Y] = grid_min[INDEX_Y] + halved_dimensions[INDEX_Y]
-
-            grid_min[INDEX_Z] = (grid_min[INDEX_Z] - halved_dimensions[INDEX_Z]) / self.__PLATE_HEIGHT  # Translate coordinates to negative Z axis, height to plates.
-
-            # Maximum indices.
-            if self.__properties.axis_blb_forward == "NEGATIVE_X" or self.__properties.axis_blb_forward == "NEGATIVE_Y":
-                grid_max[INDEX_X] = grid_max[INDEX_X] - halved_dimensions[INDEX_X]
-            else:
-                grid_max[INDEX_X] = grid_max[INDEX_X] + halved_dimensions[INDEX_X]
-
-            if self.__properties.axis_blb_forward == "POSITIVE_X" or self.__properties.axis_blb_forward == "NEGATIVE_Y":
-                grid_max[INDEX_Y] = grid_max[INDEX_Y] - halved_dimensions[INDEX_Y]
-            else:
-                grid_max[INDEX_Y] = grid_max[INDEX_Y] + halved_dimensions[INDEX_Y]
-
-            grid_max[INDEX_Z] = (grid_max[INDEX_Z] - halved_dimensions[INDEX_Z]) / self.__PLATE_HEIGHT
-
-            # Swap min/max Z index and make it positive. Index 0 = top of the brick.
-            temp = grid_min[INDEX_Z]
-            grid_min[INDEX_Z] = abs(grid_max[INDEX_Z])
-            grid_max[INDEX_Z] = abs(temp)
-
-            if self.__properties.axis_blb_forward == "POSITIVE_X":
-                # Swap min/max depth and make it positive.
-                temp = grid_min[INDEX_Y]
-                grid_min[INDEX_Y] = abs(grid_max[INDEX_Y])
-                grid_max[INDEX_Y] = abs(temp)
-
-                grid_min = swizzle(grid_min, "yxz")
-                grid_max = swizzle(grid_max, "yxz")
-            elif self.__properties.axis_blb_forward == "NEGATIVE_X":
-                # Swap min/max width and make it positive.
-                temp = grid_min[INDEX_X]
-                grid_min[INDEX_X] = abs(grid_max[INDEX_X])
-                grid_max[INDEX_X] = abs(temp)
-
-                grid_min = swizzle(grid_min, "yxz")
-                grid_max = swizzle(grid_max, "yxz")
-            elif self.__properties.axis_blb_forward == "NEGATIVE_Y":
-                # Swap min/max depth and make it positive.
-                temp = grid_min[INDEX_Y]
-                grid_min[INDEX_Y] = abs(grid_max[INDEX_Y])
-                grid_max[INDEX_Y] = abs(temp)
-
-                # Swap min/max width and make it positive.
-                temp = grid_min[INDEX_X]
-                grid_min[INDEX_X] = abs(grid_max[INDEX_X])
-                grid_max[INDEX_X] = abs(temp)
-            # Else self.__properties.axis_blb_forward == "POSITIVE_Y": do nothing
-
-            grid_min = self.__force_to_int(grid_min)
-            grid_max = self.__force_to_int(grid_max)
-
-            zero_size = False
-
-            # Check for zero size.
-            for index, value in enumerate(grid_max):
-                if (value - grid_min[index]) == 0:
-                    zero_size = True
-                    break
-
-            if zero_size:
-                self.__logger.error("Error: Brick grid definition object '{}' has zero size on at least one axis. Definition ignored.".format(obj.name))
-                raise self.ZeroSizeException()
-            else:
-                # Return the index ranges as a tuple: ( (min_width, max_width), (min_depth, max_depth), (min_height, max_height) )
-                return ((grid_min[INDEX_X], grid_max[INDEX_X]),
-                        (grid_min[INDEX_Y], grid_max[INDEX_Y]),
-                        (grid_min[INDEX_Z], grid_max[INDEX_Z]))
-        else:
-            if self.__bounds_data["name"] is None:
-                self.__logger.error("Error: Brick grid definition object '{}' has vertices outside the calculated brick bounds. Definition ignored.".format(obj.name))
-            else:
-                self.__logger.error("Error: Brick grid definition object '{}' has vertices outside the bounds definition object '{}'. Definition ignored.".format(obj.name, self.__bounds_data["name"]))
-            raise self.OutOfBoundsException()
-
-    def __get_object_sequence(self):
-        """Returns the sequence of objects to use when exporting."""
-
-        # Use selected objects?
-        if self.__properties.use_selection:
-            self.__logger.log("Exporting selection to BLB.")
-            objects = self.__context.selected_objects
-
-            object_count = len(objects)
-
-            if object_count == 0:
-                self.__logger.log("No objects selected.")
-                self.__properties.use_selection = False
-            else:
-                if object_count == 1:
-                    self.__logger.log("Found {} object.".format(len(objects)))
-                else:
-                    self.__logger.log("Found {} objects.".format(len(objects)))
-                return objects
-
-        # Get all scene objects.
-        if not self.__properties.use_selection:
-            self.__logger.log("Exporting scene to BLB.")
-            objects = self.__context.scene.objects
-
-            object_count = len(objects)
-
-            if object_count == 0:
-                self.__logger.log("No objects in the scene.")
-            else:
-                if object_count == 1:
-                    self.__logger.log("Found {} object.".format(len(objects)))
-                else:
-                    self.__logger.log("Found {} objects.".format(len(objects)))
-                return objects
-
-    def __process_bounds_object(self, obj):
-        """Processes a manually defined bounds object and saves the data to the bounds data and definition data sequences."""
-
-        self.__bounds_data["name"] = obj.name
-        self.__bounds_data["dimensions"] = self.__round_values(obj.dimensions)
-
-        # Find the minimum and maximum world coordinates for the bounds object.
-        bounds_min = Vector((float("+inf"), float("+inf"), float("+inf")))
-        bounds_max = Vector((float("-inf"), float("-inf"), float("-inf")))
-        self.__set_world_min_max(bounds_min, bounds_max, obj)
-
-        self.__bounds_data["world_coords_min"] = self.__round_values(bounds_min)
-        self.__bounds_data["world_coords_max"] = self.__round_values(bounds_max)
-
-        # Get the dimensions of the Blender object and convert the height to plates.
-        bounds_size = self.__sequence_z_to_plates(obj.dimensions)
-
-        # Are the dimensions of the bounds object not integers?
-        if self.__are_not_ints(bounds_size):
-            self.__logger.warning("Warning: Defined bounds has a non-integer size {} {} {}, rounding to a precision of {}.".format(bounds_size[INDEX_X],
-                                                                                                                                   bounds_size[INDEX_Y],
-                                                                                                                                   bounds_size[INDEX_Z],
-                                                                                                                                   self.__HUMAN_ERROR))
-            for index, value in enumerate(bounds_size):
-                # Round to the specified error amount and force to int.
-                bounds_size[index] = round(self.__HUMAN_ERROR * round(value / self.__HUMAN_ERROR))
-
-        # The value type must be int because you can't have partial plates. Returns a list.
-        self.__definition_data[BOUNDS_NAME_PREFIX] = self.__force_to_int(bounds_size)
-        self.__bounds_data["brick_size"] = self.__definition_data[BOUNDS_NAME_PREFIX]
-
-    def __calculate_bounds(self):
-        """Gets the bounds data from calculated minimum and maximum vertex coordinates and saves the data to the bounds data and definition data sequences."""
-
-        self.__logger.warning("Warning: No 'bounds' object found. Automatically calculated brick size may be undesirable.")
-
-        # Get the dimensions defined by the vectors.
-        bounds_size = self.__round_values((self.__vec_bounding_box_max[INDEX_X] - self.__vec_bounding_box_min[INDEX_X],
-                                           self.__vec_bounding_box_max[INDEX_Y] - self.__vec_bounding_box_min[INDEX_Y],
-                                           (self.__vec_bounding_box_max[INDEX_Z] - self.__vec_bounding_box_min[INDEX_Z])))
-
-        self.__bounds_data["name"] = None
-        self.__bounds_data["dimensions"] = bounds_size
-
-        # The minimum and maximum calculated world coordinates.
-        self.__bounds_data["world_coords_min"] = self.__round_values(self.__vec_bounding_box_min)
-        self.__bounds_data["world_coords_max"] = self.__round_values(self.__vec_bounding_box_max)
-
-        # Convert height to plates.
-        bounds_size = self.__sequence_z_to_plates(bounds_size)
-
-        # Are the dimensions of the bounds object not integers?
-        if self.__are_not_ints(bounds_size):
-            self.__logger.warning("Warning: Calculated bounds has a non-integer size {} {} {}, rounding up.".format(bounds_size[INDEX_X],
-                                                                                                                    bounds_size[INDEX_Y],
-                                                                                                                    bounds_size[INDEX_Z]))
-
-            # In case height conversion or rounding introduced floating point errors, round up to be on the safe side.
-            for index, value in enumerate(bounds_size):
-                bounds_size[index] = ceil(value)
-
-        # The value type must be int because you can't have partial plates. Returns a list.
-        self.__definition_data[BOUNDS_NAME_PREFIX] = self.__force_to_int(bounds_size)
-        self.__bounds_data["brick_size"] = self.__definition_data[BOUNDS_NAME_PREFIX]
-
-    def __process_grid_definitions(self, definition_objects):
-        """
-        Note: This function requires that it is called after the bounds object has been defined.
-        Processes the given brick grid definitions and saves the results to the definition data sequence.
-        """
-
-        # Make one empty list for each brick grid definition.
-        definition_volumes = [[] for i in range(len(self.__grid_def_obj_prefix_priority))]
-        processed = 0
-
-        for grid_obj in definition_objects:
-            try:
-                # The first 5 characters of the Blender object name must be the grid definition prefix.
-                # Get the index of the definition list.
-                # And append the definition data to the list.
-                index = self.__grid_def_obj_prefix_priority.index(grid_obj.name.lower()[:5])
-                definition_volumes[index].append(self.__grid_object_to_volume(grid_obj))
-                processed += 1
-            except self.OutOfBoundsException:
-                # Do nothing, definition is ignored.
-                pass
-            except self.ZeroSizeException:
-                # Do nothing, definition is ignored.
-                pass
-
-        # Log messages for brick grid definitions.
-        if len(definition_objects) == 0:
-            self.__logger.warning("Warning: No brick grid definitions found. Automatically generated brick grid may be undesirable.")
-        elif len(definition_objects) == 1:
-            if processed == 0:
-                self.__logger.warning("Warning: {} brick grid definition found but was not processed. Automatically generated brick grid may be undesirable.".format(len(definition_objects)))
-            else:
-                self.__logger.log("Processed {} of {} brick grid definition.".format(processed, len(definition_objects)))
-        else:
-            # Found more than one.
-            if processed == 0:
-                self.__logger.warning("Warning: {} brick grid definitions found but were not processed. Automatically generated brick grid may be undesirable.".format(len(definition_objects)))
-            else:
-                self.__logger.log("Processed {} of {} brick grid definitions.".format(processed, len(definition_objects)))
-
-        # The brick grid is a special case where I do need to take the custom forward axis already into account when processing the data.
-        if self.__properties.axis_blb_forward == "POSITIVE_X" or self.__properties.axis_blb_forward == "NEGATIVE_X":
-            grid_width = self.__definition_data[BOUNDS_NAME_PREFIX][INDEX_X]
-            grid_depth = self.__definition_data[BOUNDS_NAME_PREFIX][INDEX_Y]
-        else:
-            grid_width = self.__definition_data[BOUNDS_NAME_PREFIX][INDEX_Y]
-            grid_depth = self.__definition_data[BOUNDS_NAME_PREFIX][INDEX_X]
-
-        grid_height = self.__definition_data[BOUNDS_NAME_PREFIX][INDEX_Z]
-
-        # Initialize the brick grid with the empty symbol with the dimensions of the brick.
-        brick_grid = [[[self.__grid_outside for w in range(grid_width)] for h in range(grid_height)] for d in range(grid_depth)]
-
-        if len(definition_objects) == 0:
-            # Write the default brick grid.
-            for d in range(grid_depth):
-                for h in range(grid_height):
-                    is_top = (h == 0) # Current height is the top of the brick?
-                    is_bottom = (h == grid_height - 1) # Current height is the bottom of the brick?
-
-                    if is_bottom and is_top:
-                        symbol = self.__grid_both
-                    elif is_bottom:
-                        symbol = self.__grid_down
-                    elif is_top:
-                        symbol = self.__grid_up
-                    else:
-                        symbol = self.__grid_inside
-
-                    # Create a new list of the width of the grid filled with the selected symbol.
-                    # Assign it to the current height.
-                    brick_grid[d][h] = [symbol] * grid_width
-        else:
-            # Write the calculated definition_volumes into the brick grid.
-            for index, volumes in enumerate(definition_volumes):
-                # Get the symbol for these volumes.
-                symbol = self.__grid_definitions_priority[index]
-                for volume in volumes:
-                    # Modify the grid by adding the symbol to the correct locations.
-                    self.__modify_brick_grid(brick_grid, volume, symbol)
-
-        self.__definition_data["brickgrid"] = brick_grid
-
-    def __process_collision_definitions(self, definition_objects):
-        """
-        Note: This function requires that it is called after the bounds object has been defined.
-        Processes the given collision definitions and saves the results to the definition data sequence.
-        """
-
-        processed = 0
-
-        if len(definition_objects) > 10:
-            self.__logger.error("Error: {} collision boxes defined but 10 is the maximum. Only the first 10 will be processed.".format(len(definition_objects)))
-
-        for obj in definition_objects:
-            # Break the loop as soon as 10 definitions have been processed.
-            if processed > 9:
-                break
-
-            vert_count = len(obj.data.vertices)
-
-            # At least two vertices are required for a valid bounding box.
-            if vert_count < 2:
-                self.__logger.error("Error: Collision definition object '{}' has less than 2 vertices. Definition ignored.".format(obj.name))
-                # Skip the rest of the loop and return to the beginning.
-                continue
-            elif vert_count > 8:
-                self.__logger.warning("Warning: Collision definition object '{}' has more than 8 vertices suggesting a shape other than a cuboid. Bounding box of this mesh will be used.".format(obj.name))
-                # The mesh is still valid.
-
-            # Find the minimum and maximum coordinates for the collision object.
-            col_min = Vector((float("+inf"), float("+inf"), float("+inf")))
-            col_max = Vector((float("-inf"), float("-inf"), float("-inf")))
-            self.__set_world_min_max(col_min, col_max, obj)
-
-            # Recenter the coordinates to the bounds. (Also rounds the values.)
-            col_min = self.__world_to_local(col_min)
-            col_max = self.__world_to_local(col_max)
-
-            if self.__all_within_bounds(col_min, self.__bounds_data["dimensions"]) and self.__all_within_bounds(col_max, self.__bounds_data["dimensions"]):
-                zero_size = False
-
-                # Check for zero size.
-                for index, value in enumerate(col_max):
-                    if (value - col_min[index]) == 0:
-                        zero_size = True
-                        break
-
-                if zero_size:
-                    self.__logger.error("Error: Collision definition object '{}' has zero size on at least one axis. Definition ignored.".format(obj.name))
-                    # Skip the rest of the loop.
-                    continue
-
-                center = []
-                dimensions = []
-
-                # Find the center coordinates and dimensions of the cuboid.
-                for index, value in enumerate(col_max):
-                    center.append((value + col_min[index]) / Decimal("2.0"))
-                    dimensions.append(value - col_min[index])
-
-                processed += 1
-
-                # Add the center and dimensions to the definition data as a tuple.
-                # The coordinates and dimensions are in plates.
-                self.__definition_data[COLLISION_PREFIX].append((self.__sequence_z_to_plates(center), self.__sequence_z_to_plates(dimensions)))
-            else:
-                if self.__bounds_data["name"] is None:
-                    self.__logger.error("Error: Collision definition object '{}' has vertices outside the calculated brick bounds. Definition ignored.".format(obj.name))
-                else:
-                    self.__logger.error("Error: Collision definition object '{}' has vertices outside the bounds definition object '{}'. Definition ignored.".format(obj.name, self.__bounds_data["name"]))
-
-        # Log messages for collision definitions.
-        if len(definition_objects) == 0:
-            self.__logger.warning("Warning: No collision definitions found. Default generated collision may be undesirable.")
-        elif len(definition_objects) == 1:
-            if processed == 0:
-                self.__logger.warning("Warning: {} collision definition found but was not processed. Default generated collision may be undesirable.".format(len(definition_objects)))
-            else:
-                self.__logger.log("Processed {} of {} collision definition.".format(processed, len(definition_objects)))
-        else:
-            # Found more than one.
-            if processed == 0:
-                self.__logger.warning("Warning: {} collision definitions found but were not processed. Default generated collision may be undesirable.".format(len(definition_objects)))
-            else:
-                self.__logger.log("Processed {} of {} collision definitions.".format(processed, len(definition_objects)))
-
-    def __process_definition_objects(self, objects):
-        """"
-        Processes all non-visible definition objects.
-        Returns a sequence of meshes (non-definition objects) that will be exported as visible 3D models.
-        """
-
-        brick_grid_objects = []
-        collision_objects = []
-        mesh_objects = []
-
-        # Loop through all objects in the sequence.
-        # The objects in the sequence are sorted so that the oldest created object is last.
-        # Process the objects from oldest to newest.
-        for obj in reversed(objects):
-            # Ignore non-mesh objects
-            if obj.type != "MESH":
-                if obj.name.lower().startswith(BOUNDS_NAME_PREFIX):
-                    self.__logger.warning("Warning: Object '{}' cannot be used to define bounds, must be a mesh.".format(obj.name))
-                continue
-
-            # Is the current object the bounds definition object?
-            elif obj.name.lower().startswith(BOUNDS_NAME_PREFIX):
-<<<<<<< HEAD
-                if self.__bounds_data["name"] is None:
-                    self.__process_bounds_object(obj)
-                    self.__logger.log("Defined brick size: {} {} {} (XYZ) plates".format(self.__definition_data[BOUNDS_NAME_PREFIX][INDEX_X],
-                                                                                         self.__definition_data[BOUNDS_NAME_PREFIX][INDEX_Y],
-                                                                                         self.__definition_data[BOUNDS_NAME_PREFIX][INDEX_Z]))
-                else:
-                    self.__logger.warning("Warning: Multiple bounds definitions found. {} definition ignored.".format(obj.name))
-
-=======
-                self.__process_bounds_object(obj)
-                self.__logger.log("Defined brick size in plates: {} wide {} deep {} tall".format(self.__definition_data[BOUNDS_NAME_PREFIX][INDEX_X],
-                                                                                                 self.__definition_data[BOUNDS_NAME_PREFIX][INDEX_Y],
-                                                                                                 self.__definition_data[BOUNDS_NAME_PREFIX][INDEX_Z]))
->>>>>>> 94bf7312
-            # Is the current object a brick grid definition object?
-            elif obj.name.lower().startswith(self.__grid_def_obj_prefix_priority):
-                # Brick grid definition objects cannot be processed until after the bounds have been defined.
-                # Store for later use.
-                brick_grid_objects.append(obj)
-
-            # Is the current object a collision definition object?
-            elif obj.name.lower().startswith(COLLISION_PREFIX):
-                # Collision definition objects cannot be processed until after the bounds have been defined.
-                # Store for later use.
-                collision_objects.append(obj)
-
-            # Thus the object must be a regular mesh that is exported as a 3D model.
-            else:
-                # Record bounds.
-                self.__set_world_min_max(self.__vec_bounding_box_min, self.__vec_bounding_box_max, obj)
-
-                # And store for later use.
-                mesh_objects.append(obj)
-
-        # No manually created bounds object was found, calculate brick size according to the combined minimum and maximum vertex positions of all processed meshes.
-        if len(self.__definition_data[BOUNDS_NAME_PREFIX]) == 0:
-            self.__calculate_bounds()
-            self.__logger.log("Calculated brick size in plates: {} wide {} deep {} tall".format(self.__definition_data[BOUNDS_NAME_PREFIX][INDEX_X],
-                                                                                                self.__definition_data[BOUNDS_NAME_PREFIX][INDEX_Y],
-                                                                                                self.__definition_data[BOUNDS_NAME_PREFIX][INDEX_Z]))
-        # Process brick grid and collision definitions now that a bounds definition exists.
-        self.__process_grid_definitions(brick_grid_objects)
-        self.__process_collision_definitions(collision_objects)
-
-        # Return the meshes to be exported to be processed elsewhere.
-        return mesh_objects
-
-    def __process_mesh_data(self, meshes):
-        """Returns a tuple of mesh data sorted into sections."""
-
-        quads = []
-        count_tris = 0
-        count_ngon = 0
-
-        for obj in meshes:
-            self.__logger.log("Exporting mesh: {}".format(obj.name))
-
-            current_data = obj.data
-
-            # UV layers exist?
-            if current_data.uv_layers:
-                if len(current_data.uv_layers) > 1:
-                    self.__logger.warning("Warning: Mesh '{}' has {} UV layers, using the 1st.".format(obj.name, len(current_data.uv_layers)))
-
-                uv_data = current_data.uv_layers[0].data
-            else:
-                uv_data = None
-
-            # Faces.
-            for poly in current_data.polygons:
-                # Vertex positions
-                if poly.loop_total == 4:
-                    # Quad.
-                    loop_indices = tuple(poly.loop_indices)
-                elif poly.loop_total == 3:
-                    # Tri.
-                    loop_indices = tuple(poly.loop_indices) + (poly.loop_start,)
-                    count_tris += 1
-                else:
-                    # N-gon.
-                    count_ngon += 1
-                    continue
-
-                positions = []
-
-                # Reverse the loop_indices tuple. (Blender seems to keep opposite winding order.)
-                for index in reversed(loop_indices):
-                    # Get the world position from the index. (This rounds it and converts the height to plates.)
-                    # Center the position to the current bounds object.
-                    positions.append(self.__sequence_z_to_plates(self.__world_to_local(self.__index_to_position(obj, index))))
-
-                # FIXME: Object rotation affects normals.
-
-                # Normals.
-                if poly.use_smooth:
-                    # Smooth shading.
-                    # For every vertex index in the loop_indices, calculate the vertex normal and add it to the list.
-                    normals = [self.__vertex_index_to_normal(obj, index) for index in reversed(loop_indices)]
-                else:
-                    # No smooth shading, every vertex in this loop has the same normal.
-                    normals = (poly.normal,) * 4
-
-                # UVs
-                if uv_data:
-                    # Get the UV coordinate for every vertex in the face loop.
-                    uvs = [uv_data[index].uv for index in reversed(loop_indices)]
-                else:
-                    # No UVs present, use the defaults.
-                    # These UV coordinates with the SIDE texture lead to a blank textureless face.
-                    uvs = (Vector((0.5, 0.5)),) * 4
-
-                # Colors
-                colors = None
-
-                # Texture
-                if current_data.materials and current_data.materials[poly.material_index] is not None:
-                    texture = current_data.materials[poly.material_index].name.upper()
-                else:
-                    # If no texture is specified, use the SIDE texture as it allows for blank brick textures.
-                    texture = "SIDE"
-
-                quads.append((positions, normals, uvs, colors, texture))
-
-        if count_tris > 0:
-            self.__logger.warning("Warning: {} triangles degenerated to quads.".format(count_tris))
-
-        if count_ngon > 0:
-            self.__logger.warning("Warning: {} n-gons skipped.".format(count_ngon))
-
-        # Create an empty list for each quad section.
-        # This is my workaround to making a sort of dictionary where the keys are in insertion order.
-        # The quads must be written in a specific order.
-        sorted_quads = tuple([[] for i in range(len(QUAD_SECTION_ORDER))])
-
-        # Sort quads into sections.
-        for quad in quads:
-            # Calculate the section name the quad belongs to.
-            # Get the index of that section name in the QUAD_SECTION_ORDER list.
-            # Append the quad data to the list in the tuple at that index.
-            sorted_quads[self.__sort_quad(quad, self.__bounds_data)].append(quad)
-
-        return sorted_quads
-
-    def __calculate_coverage(self):
-        """Calculates the coverage based on the properties and the brick bounds and saves the data to the definition data."""
-
-        coverage = []
-
-        # Calculate coverage?
-        if self.__properties.calculate_coverage:
-            # Get the brick bounds in plates.
-            dimensions = self.__definition_data[BOUNDS_NAME_PREFIX]
-
-            # Assuming forward axis is +X.
-
-            # Top: +Z
-            if self.__properties.coverage_top_calculate:
-                # Calculate the area of the top face.
-                area = dimensions[INDEX_X] * dimensions[INDEX_Y]
-            else:
-                area = 9999
-
-            # Hide adjacent face: True/False
-            coverage.append((self.__properties.coverage_top_hide, area))
-
-            # Bottom: -Z
-            if self.__properties.coverage_bottom_calculate:
-                area = dimensions[INDEX_X] * dimensions[INDEX_Y]
-            else:
-                area = 9999
-            coverage.append((self.__properties.coverage_bottom_hide, area))
-
-            # North: +X
-            if self.__properties.coverage_north_calculate:
-                area = dimensions[INDEX_X] * dimensions[INDEX_Z]
-            else:
-                area = 9999
-            coverage.append((self.__properties.coverage_north_hide, area))
-
-            # East: -Y
-            if self.__properties.coverage_east_calculate:
-                area = dimensions[INDEX_Y] * dimensions[INDEX_Z]
-            else:
-                area = 9999
-            coverage.append((self.__properties.coverage_east_hide, area))
-
-            # South: -X
-            if self.__properties.coverage_south_calculate:
-                area = dimensions[INDEX_X] * dimensions[INDEX_Z]
-            else:
-                area = 9999
-            coverage.append((self.__properties.coverage_south_hide, area))
-
-            # West: +Y
-            if self.__properties.coverage_west_calculate:
-                area = dimensions[INDEX_Y] * dimensions[INDEX_Z]
-            else:
-                area = 9999
-            coverage.append((self.__properties.coverage_west_hide, area))
-
-            # Swizzle the coverage values around according to the defined forward axis.
-            # Coverage was calculated with forward axis at +X.
-            # The order of the values in the coverage is:
-            # 0 = a = +Z: Top
-            # 1 = b = -Z: Bottom
-            # 2 = c = +X: North
-            # 3 = d = -Y: East
-            # 4 = e = -X: South
-            # 5 = f = +Y: West
-
-            # Technically this is wrong as the order would be different for -Y forward, but since the bricks must be cuboidal in shape, they are symmetrical.
-            if self.__properties.axis_blb_forward == "POSITIVE_Y" or self.__properties.axis_blb_forward == "NEGATIVE_Y":
-                # New North: +Y
-                # +X: New East
-                coverage = swizzle(coverage, "abfcde")
-
-            # Else self.__properties.axis_blb_forward == "POSITIVE_X" or self.__properties.axis_blb_forward == "POSITIVE_X":
-            # No support for Z axis remapping yet.
-        else:
-            # Use the default coverage.
-            # Do not hide adjacent face.
-            # Hide this face if it is covered by 9999 plates.
-            coverage = [(0, 9999)] * 6
-
-        # Save the coverage data to the definitions.
-        self.__definition_data["coverage"] = coverage
-
-    def process(self):
-        """
-        Processes Blender data.
-        Returns a tuple where the first element is the sorted quad data and the second is the BLB definitions.
-        """
-
-        # Determine which objects to export.
-        object_sequence = self.__get_object_sequence()
-
-        # FIXME: Crash when there are no objects in the scene.
-
-        # Process the definition objects first.
-        meshes = self.__process_definition_objects(object_sequence)
-
-        # Calculate the coverage data.
-        self.__calculate_coverage()
-
-        return (self.__process_mesh_data(meshes), self.__definition_data)
-
-### EXPORT FUNCTION ###
-
-def export(context, properties, logger, filepath=""):
-    """Processes the data from the scene and writes it to a BLB file."""
-
-    # TODO: Layer support.
-    # TODO: Exporting multiple bricks from a single file.
-
-    # Process the data.
-    processor = BLBProcessor(context, properties, logger, filepath)
-    blb_data = processor.process()
-
-    # Write the data to a file.
-    writer = BLBWriter(filepath, properties.axis_blb_forward, blb_data[0], blb_data[1])
-    writer.write_file()
+# ##### BEGIN GPL LICENSE BLOCK #####
+#
+#  This program is free software; you can redistribute it and/or
+#  modify it under the terms of the GNU General Public License
+#  as published by the Free Software Foundation; either version 2
+#  of the License, or (at your option) any later version.
+#
+#  This program is distributed in the hope that it will be useful,
+#  but WITHOUT ANY WARRANTY; without even the implied warranty of
+#  MERCHANTABILITY or FITNESS FOR A PARTICULAR PURPOSE.  See the
+#  GNU General Public License for more details.
+#
+#  You should have received a copy of the GNU General Public License
+#  along with this program; if not, write to the Free Software Foundation,
+#  Inc., 51 Franklin Street, Fifth Floor, Boston, MA 02110-1301, USA.
+#
+# ##### END GPL LICENSE BLOCK #####
+
+from mathutils import Vector
+from math import ceil
+from decimal import Decimal, Context, setcontext, ROUND_HALF_UP
+
+# Constants.
+INDEX_X = 0
+INDEX_Y = 1
+INDEX_Z = 2
+
+# Number of decimal places to round floating point numbers.
+FLOATING_POINT_DECIMALS = 6
+FLOATING_POINT_PRECISION = Decimal("0.000001")
+
+# Set the Decimal number context: 6 decimal points and 0.5 is rounded up.
+setcontext(Context(prec=FLOATING_POINT_DECIMALS, rounding=ROUND_HALF_UP))
+
+# Definition object name constants.
+BOUNDS_NAME_PREFIX = "bounds"
+COLLISION_PREFIX = "collision"
+
+QUAD_SECTION_ORDER = ["TOP", "BOTTOM", "NORTH", "EAST", "SOUTH", "WEST", "OMNI"]
+
+def swizzle(sequence, order):
+    """
+    Specify the new order of the given sequence using lowercase letters a-z of the English alphabet.
+    I.e. "a" signifies the index 0 and "z" stands for index 25.
+    Allows duplicating values by specifying the the same letter multiple times.
+    Returns a copy of the given sequence of up to 26 values in the specified order.
+    """
+    letters = ('a', 'b', 'c', 'd', 'e', 'f', 'g', 'h', 'i', 'j', 'k', 'l', 'm', 'n', 'o', 'p', 'q', 'r', 's', 't', 'u', 'v', 'w', 'x', 'y', 'z')
+
+    # For every letter in the given order.
+    # Get the index of the letter in the letters tuple.
+    # Get the value of that index in the given sequence.
+    # And add it to the new list.
+    return [sequence[letters.index(letter)] for letter in order]
+
+def rotate(xyz, forward_axis, do_swizzle=False):
+    """
+    Either rotates or swizzles the given XYZ coordinate sequence.
+    Swizzling is used to "rotate" values that must always be positive (like dimensions), while rotation is perfomed with actual vertex coordinates.
+    If do_swizzle is true: Returns a new list of values copied from the given XYZ sequence where given coordinates are reordered according to the selected forward axis.
+    If do_swizzle is false: Returns a new list of XYZ values copied from the given XYZ sequence where given coordinates are rotated according to the selected forward axis.
+    """
+
+    rotated = []
+
+    if forward_axis == "POSITIVE_X":
+        # Rotate: 0 deg clockwise
+        # Swizzle: XYZ = XYZ
+        return xyz
+
+    elif forward_axis == "POSITIVE_Y":
+        # Rotate: 90 deg clockwise = X Y Z -> Y -X Z
+        # Swizzle: XYZ = YXZ
+
+        rotated.append(xyz[INDEX_Y])
+
+        if not do_swizzle:
+            rotated.append(-xyz[INDEX_X])
+        else:
+            rotated.append(xyz[INDEX_X])
+
+    elif forward_axis == "NEGATIVE_X":
+        # Rotate: 180 deg clockwise = X Y Z -> -X -Y Z
+        # Swizzle: XYZ = XYZ
+
+        if not do_swizzle:
+            rotated.append(-xyz[INDEX_X])
+            rotated.append(-xyz[INDEX_Y])
+        else:
+            return xyz
+
+    elif forward_axis == "NEGATIVE_Y":
+        # Rotate: 270 deg clockwise = X Y Z -> -Y X Z
+        # Swizzle: XYZ = YXZ
+
+        if not do_swizzle:
+            rotated.append(-xyz[INDEX_Y])
+        else:
+            rotated.append(xyz[INDEX_Y])
+
+        rotated.append(xyz[INDEX_X])
+
+    # The Z axis is not yet taken into account.
+    rotated.append(xyz[INDEX_Z])
+
+    return rotated
+
+######## BLB WRITER ########
+
+class BLBWriter(object):
+    """Handles writing sorted quads and definitions to a BLB file."""
+
+    def __init__(self, filepath, forward_axis, sorted_quads, definition_data):
+        """Initializes the private class variables."""
+        self.__filepath = filepath
+        self.__quads = sorted_quads
+        self.__definitions = definition_data
+        self.__forward_axis = forward_axis
+
+        # For clarity.
+        self.__size_x = self.__definitions[BOUNDS_NAME_PREFIX][INDEX_X]
+        self.__size_y = self.__definitions[BOUNDS_NAME_PREFIX][INDEX_Y]
+        self.__size_z = self.__definitions[BOUNDS_NAME_PREFIX][INDEX_Z]
+
+    @classmethod
+    def __write_sequence(cls, file, sequence, new_line=True):
+        """
+        Writes the values of the given sequence separated with spaces into the given file.
+        An optional new line character is added at the end of the line by default.
+        """
+
+        for index, value in enumerate(sequence):
+            if index != 0:
+                # Write a space before each value except the first one.
+                file.write(" ")
+            if value == 0:
+                # Handle zeros.
+                file.write("0")
+            else:
+                # Format the value into string, remove all zeros from the end, then remove all periods.
+                file.write("{}".format(value).rstrip('0').rstrip('.'))
+        if new_line:
+            # Write a new line after all values.
+            file.write("\n")
+
+    def __mirror(self, xyz):
+        """
+        Mirrors the given XYZ sequence according to the specified forward axis.
+        Returns a new list of XYZ values.
+        """
+
+        mirrored = xyz
+
+        if self.__forward_axis == "POSITIVE_X" or self.__forward_axis == "NEGATIVE_X":
+            mirrored[INDEX_Y] = -mirrored[INDEX_Y]
+        else:
+            mirrored[INDEX_X] = -mirrored[INDEX_X]
+
+        return mirrored
+
+    def write_file(self):
+        """Writes the BLB file."""
+
+        with open(self.__filepath, "w") as file:
+            # Write brick size.
+            # Swizzle the values according to the forward axis.
+            self.__write_sequence(file, rotate(self.__definitions[BOUNDS_NAME_PREFIX], self.__forward_axis, True))
+
+            # Write brick type.
+            file.write("SPECIAL\n\n")
+
+            # Write brick grid.
+            for axis_slice in self.__definitions["brickgrid"]:
+                for row in axis_slice:
+                    # Join each Y-axis of data without a separator.
+                    file.write("".join(row) + "\n")
+
+                # A new line after each axis slice.
+                file.write("\n")
+
+            # Write collisions.
+            if len(self.__definitions[COLLISION_PREFIX]) == 0:
+                # Write default collision.
+
+                file.write("1\n")
+                file.write("\n")
+
+                # Center of the cuboid is at the middle of the brick.
+                file.write("0 0 0\n")
+
+                # The size of the cuboid is the size of the bounds.
+                # Swizzle the values according to the forward axis.
+                self.__write_sequence(file, rotate(self.__definitions[BOUNDS_NAME_PREFIX], self.__forward_axis, True))
+            else:
+                # Write defined collisions.
+
+                # Write the number of collision cuboids.
+                file.write(str(len(self.__definitions[COLLISION_PREFIX])))
+                file.write("\n")
+
+                for (center, dimensions) in self.__definitions[COLLISION_PREFIX]:
+                    file.write("\n")
+                    # Mirror center according to the forward axis. No idea why but it works.
+                    # Swizzle the values according to the forward axis.
+                    self.__write_sequence(file, rotate(self.__mirror(center), self.__forward_axis, True))
+                    self.__write_sequence(file, rotate(dimensions, self.__forward_axis, True))
+
+            # Write coverage.
+            file.write("COVERAGE:\n")
+            for (hide_adjacent, plate_count) in self.__definitions["coverage"]:
+                file.write(str(int(hide_adjacent)) + " : " + str(plate_count) + "\n")
+
+            # Write quad data.
+            for index, section_name in enumerate(QUAD_SECTION_ORDER):
+                # TODO: Terse mode where optional stuff is excluded.
+
+                # Write section name.
+                file.write("--{} QUADS--\n".format(section_name))  # Optional.
+
+                # Write section length.
+                file.write("{}\n".format(str(len(self.__quads[index]))))
+
+                for (positions, normals, uvs, colors, texture) in self.__quads[index]:
+                    # Write face texture name.
+                    file.write("\nTEX:")  # Optional.
+                    file.write(texture)
+
+                    # Write vertex positions.
+                    file.write("\nPOSITION:\n")  # Optional.
+                    for position in positions:
+                        self.__write_sequence(file, rotate(position, self.__forward_axis))
+
+                    # Write face UV coordinates.
+                    file.write("UV COORDS:\n")  # Optional.
+                    for uv_vector in uvs:
+                        self.__write_sequence(file, uv_vector)
+
+                    # Write vertex normals.
+                    file.write("NORMALS:\n")  # Optional.
+                    for normal in normals:
+                        # Normals also need to rotated.
+                        self.__write_sequence(file, rotate(normal, self.__forward_axis))
+
+                    # Write vertex colors if any.
+                    if colors is not None:
+                        file.write("COLORS:\n")  # Optional.
+                        for color in colors:
+                            self.__write_sequence(file, color)
+
+######## BLB PROCESSOR ########
+
+class BLBProcessor(object):
+    """A class that handles processing Blender data and preparing it for writing to a BLB file."""
+
+    class OutOfBoundsException(Exception):
+        """An exception thrown when a vertex position is outside of brick bounds."""
+        pass
+
+    class ZeroSizeException(Exception):
+        """An exception thrown when a definition object has zero brick size on at least one axis."""
+        pass
+
+    # Error allowed for manually created definition objects. Used for rounding vertex positions to the brick grid.
+    __HUMAN_ERROR = Decimal("0.1")
+
+    __PLATE_HEIGHT = Decimal("0.4")  # A Blockland brick (plate) with dimensions 1 x 1 x 1 is equal to 1.0 x 1.0 x 0.4 Blender units (X,Y,Z)
+
+    def __init__(self, context, properties, logger, filepath):
+        """Initializes the logger with the specified options and an appropriate log path."""
+        self.__filepath = filepath
+        self.__context = context
+        self.__logger = logger
+        self.__properties = properties
+
+        self.__grid_inside = "x" # Disallow building inside brick.
+        self.__grid_outside = "-"  # Allow building in empty space.
+        self.__grid_up = "u" # Allow placing bricks above this plate.
+        self.__grid_down = "d" # Allow placing bricks below this plate.
+        self.__grid_both = "b" # Allow placing bricks above and below this plate.
+
+        # Brick grid definition object name prefixes in reverse priority order.
+        self.__grid_def_obj_prefix_priority = ("gridx",
+                                               "grid-",
+                                               "gridu",
+                                               "gridd",
+                                               "gridb")
+
+        # Brick grid definitions in reverse priority order.
+        self.__grid_definitions_priority = (self.__grid_inside,
+                                            self.__grid_outside,
+                                            self.__grid_up,
+                                            self.__grid_down,
+                                            self.__grid_both)
+
+        self.__bounds_data = {"name": None,
+                              "brick_size": [],
+                              "dimensions": [],
+                              "world_coords_min": [],
+                              "world_coords_max": []}
+
+        self.__definition_data = {BOUNDS_NAME_PREFIX: [],
+                                  COLLISION_PREFIX: [],
+                                  "brickgrid": [],
+                                  "coverage": []}
+
+        self.__vec_bounding_box_min = Vector((float("+inf"), float("+inf"), float("+inf")))
+        self.__vec_bounding_box_max = Vector((float("-inf"), float("-inf"), float("-inf")))
+
+    @classmethod
+    def __is_even(cls, value):
+        """Returns True if given value is divisible by 2."""
+        return value % 2 == 0
+
+    @classmethod
+    def __to_decimal(cls, value, decimals=FLOATING_POINT_DECIMALS):
+        """Converts the given value to a Decimal value with up to 6 decimal places of precision."""
+
+        if decimals > FLOATING_POINT_DECIMALS:
+            decimals = FLOATING_POINT_DECIMALS
+
+        # First convert float to string with n decimal digits and then make a Decimal out of it.
+        return Decimal(("{0:." + str(decimals) + "f}").format(value))
+
+    @classmethod
+    def __force_to_int(cls, values):
+        """Returns a new list of sequence values casted to integers."""
+        result = []
+
+        for val in values:
+            result.append(int(val))
+
+        return result
+
+    @classmethod
+    def __are_not_ints(cls, values):
+        """
+        Returns True if at least one value in the given list is not numerically equal to its integer counterparts.
+        '1.000' is numerically equal to '1' while '1.001' is not.
+        """
+
+        for val in values:
+            if val != int(val):
+                return True
+
+    @classmethod
+    def __get_world_min(cls, obj):
+        """Returns a new Vector(X,Y,Z) of the minimum world space coordinates of the given object."""
+
+        vec_min = Vector((float("+inf"), float("+inf"), float("+inf")))
+
+        for vert in obj.data.vertices:
+            # Local coordinates to world space.
+            coord = obj.matrix_world * vert.co
+
+            vec_min[INDEX_X] = min(vec_min[INDEX_X], coord[INDEX_X])
+            vec_min[INDEX_Y] = min(vec_min[INDEX_Y], coord[INDEX_Y])
+            vec_min[INDEX_Z] = min(vec_min[INDEX_Z], coord[INDEX_Z])
+
+        return vec_min
+
+    @classmethod
+    def __set_world_min_max(cls, sequence_min, sequence_max, obj):
+        """Updates the given sequences by assigning the minimum and maximum world space coordinates of the given object to the minimum and maximum sequences respectively."""
+
+        for vert in obj.data.vertices:
+            coord = obj.matrix_world * vert.co
+
+            sequence_min[INDEX_X] = min(sequence_min[INDEX_X], coord[INDEX_X])
+            sequence_min[INDEX_Y] = min(sequence_min[INDEX_Y], coord[INDEX_Y])
+            sequence_min[INDEX_Z] = min(sequence_min[INDEX_Z], coord[INDEX_Z])
+
+            sequence_max[INDEX_X] = max(sequence_max[INDEX_X], coord[INDEX_X])
+            sequence_max[INDEX_Y] = max(sequence_max[INDEX_Y], coord[INDEX_Y])
+            sequence_max[INDEX_Z] = max(sequence_max[INDEX_Z], coord[INDEX_Z])
+
+    @classmethod
+    def __index_to_position(cls, obj, index):
+        """Returns the world coordinates for the vertex whose index was given in the current polygon loop."""
+        return obj.matrix_world * obj.data.vertices[obj.data.loops[index].vertex_index].co
+
+    @classmethod
+    def __vertex_index_to_normal(cls, obj, index):
+        """Calculates the normalized vertex normal for the specified vertex in the given object."""
+        return (obj.matrix_world.to_3x3() * obj.data.vertices[obj.data.loops[index].vertex_index].normal).normalized()
+
+    @classmethod
+    def __all_within_bounds(cls, sequence, bounding_dimensions):
+        """
+        Checks if all the values in the given sequence are within the given bounding values.
+        Assumes that both sequences have the same number of elements.
+        Returns True only if all values are within the bounding dimensions.
+        """
+        # Divide all dimension values by 2.
+        halved_dimensions = [value / Decimal("2.0") for value in bounding_dimensions]
+
+        # Check if any values in the given sequence are beyond the given bounding_dimensions.
+        # bounding_dimensions / 2 = max value
+        # -bounding_dimensions / 2 = min value
+
+        for index, value in enumerate(sequence):
+            if value > halved_dimensions[index]:
+                return False
+
+        for index, value in enumerate(sequence):
+            if value < -(halved_dimensions[index]):
+                return False
+
+        return True
+
+    @classmethod
+    def __modify_brick_grid(cls, brick_grid, volume, symbol):
+        """Modifies the given brick grid by adding the given symbol to every grid slot specified by the volume."""
+
+        # Ranges are exclusive [min, max[ index ranges.
+        width_range = volume[INDEX_X]
+        depth_range = volume[INDEX_Y]
+        height_range = volume[INDEX_Z]
+
+        # Example data for a cuboid brick that is:
+        # - 2 plates wide
+        # - 3 plates deep
+        # - 4 plates tall
+        # Ie. a brick of size "3 2 4"
+        #
+        # uuu
+        # xxx
+        # xxx
+        # ddd
+        #
+        # uuu
+        # xxx
+        # xxx
+        # ddd
+
+        # For every slice of the width axis.
+        for w in range(width_range[0], width_range[1]):
+            # For every row from top to bottom.
+            for h in range(height_range[0], height_range[1]):
+                # For every character the from left to right.
+                for d in range(depth_range[0], depth_range[1]):
+                    # Set the given symbol.
+                    brick_grid[w][h][d] = symbol
+
+    def __round_value(self, value, precision=1.0, decimals=FLOATING_POINT_DECIMALS):
+        """Returns the given value as Decimal rounded to the given precision (default 1.0) and decimal places (default FLOATING_POINT_DECIMALS)."""
+
+        # Creating decimals through strings is more accurate than floating point numbers.
+        fraction = Decimal("1.0") / self.__to_decimal(precision, decimals)
+        # I'm not entirely sure what the Decimal("1") bit does but it works.
+        return self.__to_decimal((value * fraction).quantize(Decimal("1")) / fraction)
+
+    def __round_values(self, values, precision=None, decimals=FLOATING_POINT_DECIMALS):
+        """Returns a new list of Decimal values with the values of the given sequence rounded to the given precision (default no rounding) and decimal places (default FLOATING_POINT_DECIMALS)."""
+
+        result = []
+
+        if precision is None:
+            for val in values:
+                result.append(self.__to_decimal(val, decimals))
+        else:
+            for val in values:
+                result.append(self.__round_value(val, precision, decimals))
+
+        return result
+
+    def __world_to_local(self, world_position, local_bounds_object=None):
+        """
+        Translates the given world space position so it is relative to the geometric center of the given local space bounds.
+        If no local_bounds_object is defined, data from bounds_data is used.
+        Returns a list of Decimal type local coordinates rounded to eliminate floating point errors.
+        """
+
+        if local_bounds_object is not None:
+            bounds_min = self.__get_world_min(local_bounds_object)
+            dimensions = local_bounds_object.dimensions
+        else:
+            # Use the bounds object data.
+            bounds_min = self.__bounds_data["world_coords_min"]
+            dimensions = self.__bounds_data["dimensions"]
+
+        local_center = self.__round_values((bounds_min[INDEX_X] + (dimensions[INDEX_X] / Decimal("2.0")),
+                                            bounds_min[INDEX_Y] + (dimensions[INDEX_Y] / Decimal("2.0")),
+                                            bounds_min[INDEX_Z] + (dimensions[INDEX_Z] / Decimal("2.0"))))
+
+        # If given position is in Decimals do nothing.
+        if isinstance(world_position[0], Decimal):
+            world = world_position
+        else:
+            # Otherwise convert to Decimal.
+            world = self.__round_values(world_position)
+
+        local = []
+
+        for index, value in enumerate(world):
+            local.append(value - local_center[index])
+
+        return self.__round_values(local)
+
+    def __sequence_z_to_plates(self, xyz):
+        """
+        Performs round_values(sequence) on the given sequence and scales the Z component to match Blockland plates.
+        If the given sequence does not have exactly three components (assumed format is (X, Y, Z)) the input is returned unchanged.
+        """
+
+        if len(xyz) == 3:
+            sequence = self.__round_values(xyz)
+            sequence[INDEX_Z] /= self.__PLATE_HEIGHT
+            return sequence
+        else:
+            return xyz
+
+    def __round_to_plate_coordinates(self, coordinates, brick_dimensions):
+        """
+        Rounds the given sequence of XYZ coordinates to the nearest valid plate coordinates in a brick with the specified dimensions.
+        Returns a list of rounded Decimal values.
+        """
+
+        result = []
+        # 1 plate is 1.0 Blender units wide and deep.
+        # Plates can only be 1.0 units long on the X and Y axes.
+        # Valid plate positions exist every 0.5 units on odd sized bricks and every 1.0 units on even sized bricks.
+        if self.__is_even(brick_dimensions[INDEX_X]):
+            result.append(self.__round_value(coordinates[INDEX_X], 1.0))
+        else:
+            result.append(self.__round_value(coordinates[INDEX_X], 0.5))
+
+        if self.__is_even(brick_dimensions[INDEX_Y]):
+            result.append(self.__round_value(coordinates[INDEX_Y], 1.0))
+        else:
+            result.append(self.__round_value(coordinates[INDEX_Y], 0.5))
+
+        # Round to the nearest full plate height. (Half is rounded up)
+        if self.__is_even(brick_dimensions[INDEX_Z] / self.__PLATE_HEIGHT):
+            result.append(self.__round_value(coordinates[INDEX_Z], self.__PLATE_HEIGHT))
+        else:
+            result.append(self.__round_value(coordinates[INDEX_Z], (self.__PLATE_HEIGHT / Decimal("2.0"))))
+
+        return result
+
+    def __sort_quad(self, quad, bounds_data):
+        """
+        Calculates the section for the given quad within the given bounds.
+        The quad section is determined by whether the quad is in the same plane as one the planes defined by the bounds.
+        Returns the index of the section name in QUAD_SECTION_ORDER sequence.
+        """
+
+        # This function only handles quads so there are always exactly 4 position lists. (One for each vertex.)
+        positions = quad[0]
+
+        # Divide all dimension values by 2 to get the local bounding values.
+        # The dimensions are in Blender units so Z height needs to be converted to plates.
+        local_bounds = self.__sequence_z_to_plates([value / Decimal("2.0") for value in bounds_data["dimensions"]])
+
+        # Assume omni direction until otherwise proven.
+        direction = 6
+
+        # Each position list has exactly 3 values.
+        # 0 = X
+        # 1 = Y
+        # 2 = Z
+        for axis in range(3):
+            # If the vertex coordinate is the same on an axis for all 4 vertices, this face is parallel to the plane perpendicular to that axis.
+            if positions[0][axis] == positions[1][axis] == positions[2][axis] == positions[3][axis]:
+                # Is the common value equal to one of the bounding values?
+                # I.e. the quad is on the same plane as one of the edges of the brick.
+                # Stop searching as soon as the first plane is found.
+                # If the vertex coordinates are equal on more than one axis, it means that the quad is either a line (2 axes) or a point (3 axes).
+
+                # Assuming that forward axis is Blender +X ("POSITIVE_X").
+                # Then in-game the brick north is to the left of the player, which is +Y in Blender.
+                # I know it makes no sense.
+
+                # Positive values.
+                if positions[0][axis] == local_bounds[axis]:
+                    # +X = East
+                    if axis == 0:
+                        direction = 3
+                        break
+                    # +Y = North
+                    elif axis == 1:
+                        direction = 2
+                        break
+                    # +Z = Top
+                    else:
+                        direction = 0
+                        break
+
+                # Negative values.
+                elif positions[0][axis] == -local_bounds[axis]:
+                    # -X = West
+                    if axis == 0:
+                        direction = 5
+                        break
+                    # -Y = South
+                    elif axis == 1:
+                        direction = 4
+                        break
+                    # -Z = Bottom
+                    else:
+                        direction = 1
+                        break
+                # Else the quad is not on the same plane with one of the bounding planes = Omni
+            # Else the quad is not planar = Omni
+
+        # Top, bottom, and omni are always the same.
+        # The initial values are according to POSITIVE_X forward axis.
+        if direction <= 1 or direction == 6 or self.__properties.axis_blb_forward == "POSITIVE_X":
+            return direction
+
+        # Rotate the direction according the defined forward axis.
+        elif self.__properties.axis_blb_forward == "POSITIVE_Y":
+            # [2] North -> [3] East: (2 - 2 + 1) % 4 + 2 = 3
+            # [5] West -> [2] North: (5 - 2 + 1) % 4 + 2 = 2
+            return (direction - 1) % 4 + 2
+        elif self.__properties.axis_blb_forward == "NEGATIVE_X":
+            # [2] North -> [4] South: (2 - 2 + 2) % 4 + 2 = 4
+            # [4] South -> [2] North
+            return direction % 4 + 2
+        elif self.__properties.axis_blb_forward == "NEGATIVE_Y":
+            # [2] North -> [5] West: (2 - 2 + 3) % 4 + 2 = 5
+            # [5] West -> [4] South
+            return (direction + 1) % 4 + 2
+        # TODO: Does not support Z axis remapping yet.
+
+    def __grid_object_to_volume(self, obj):
+        """
+        Note: This function requires that it is called after the bounds object has been defined.
+        Calculates the brick grid definition index range [min, max[ for each axis from the vertex coordinates of the given object.
+        The indices represent a three dimensional volume in the local space of the bounds object where the origin is in the -X +Y +Z corner.
+        Returns a tuple in the following format: ( (min_width, max_width), (min_depth, max_depth), (min_height, max_height) )
+        Can raise OutOfBoundsException and ZeroSizeException.
+        """
+
+        halved_dimensions = [value / Decimal("2.0") for value in self.__bounds_data["dimensions"]]
+
+        # Find the minimum and maximum coordinates for the brick grid object.
+        grid_min = Vector((float("+inf"), float("+inf"), float("+inf")))
+        grid_max = Vector((float("-inf"), float("-inf"), float("-inf")))
+        self.__set_world_min_max(grid_min, grid_max, obj)
+
+        # Recenter the coordinates to the bounds. (Also rounds the values.)
+        grid_min = self.__world_to_local(grid_min)
+        grid_max = self.__world_to_local(grid_max)
+
+        # Round coordinates to the nearest plate.
+        grid_min = self.__round_to_plate_coordinates(grid_min, self.__bounds_data["dimensions"])
+        grid_max = self.__round_to_plate_coordinates(grid_max, self.__bounds_data["dimensions"])
+
+        if self.__all_within_bounds(grid_min, self.__bounds_data["dimensions"]) and self.__all_within_bounds(grid_max, self.__bounds_data["dimensions"]):
+            # Convert the coordinates into brick grid sequence indices.
+
+            # Minimum indices.
+            if self.__properties.axis_blb_forward == "NEGATIVE_X" or self.__properties.axis_blb_forward == "NEGATIVE_Y":
+                # Translate coordinates to negative X axis.
+                # NEGATIVE_X: Index 0 = front of the brick.
+                # NEGATIVE_Y: Index 0 = left of the brick.
+                grid_min[INDEX_X] = grid_min[INDEX_X] - halved_dimensions[INDEX_X]
+            else:
+                # Translate coordinates to positive X axis.
+                # POSITIVE_X: Index 0 = front of the brick.
+                # POSITIVE_Y: Index 0 = left of the brick.
+                grid_min[INDEX_X] = grid_min[INDEX_X] + halved_dimensions[INDEX_X]
+
+            if self.__properties.axis_blb_forward == "POSITIVE_X" or self.__properties.axis_blb_forward == "NEGATIVE_Y":
+                # Translate coordinates to negative Y axis.
+                # POSITIVE_X: Index 0 = left of the brick.
+                # NEGATIVE_Y: Index 0 = front of the brick.
+                grid_min[INDEX_Y] = grid_min[INDEX_Y] - halved_dimensions[INDEX_Y]
+            else:
+                # Translate coordinates to positive Y axis.
+                # POSITIVE_Y: Index 0 = front of the brick.
+                # NEGATIVE_X: Index 0 = left of the brick.
+                grid_min[INDEX_Y] = grid_min[INDEX_Y] + halved_dimensions[INDEX_Y]
+
+            grid_min[INDEX_Z] = (grid_min[INDEX_Z] - halved_dimensions[INDEX_Z]) / self.__PLATE_HEIGHT  # Translate coordinates to negative Z axis, height to plates.
+
+            # Maximum indices.
+            if self.__properties.axis_blb_forward == "NEGATIVE_X" or self.__properties.axis_blb_forward == "NEGATIVE_Y":
+                grid_max[INDEX_X] = grid_max[INDEX_X] - halved_dimensions[INDEX_X]
+            else:
+                grid_max[INDEX_X] = grid_max[INDEX_X] + halved_dimensions[INDEX_X]
+
+            if self.__properties.axis_blb_forward == "POSITIVE_X" or self.__properties.axis_blb_forward == "NEGATIVE_Y":
+                grid_max[INDEX_Y] = grid_max[INDEX_Y] - halved_dimensions[INDEX_Y]
+            else:
+                grid_max[INDEX_Y] = grid_max[INDEX_Y] + halved_dimensions[INDEX_Y]
+
+            grid_max[INDEX_Z] = (grid_max[INDEX_Z] - halved_dimensions[INDEX_Z]) / self.__PLATE_HEIGHT
+
+            # Swap min/max Z index and make it positive. Index 0 = top of the brick.
+            temp = grid_min[INDEX_Z]
+            grid_min[INDEX_Z] = abs(grid_max[INDEX_Z])
+            grid_max[INDEX_Z] = abs(temp)
+
+            if self.__properties.axis_blb_forward == "POSITIVE_X":
+                # Swap min/max depth and make it positive.
+                temp = grid_min[INDEX_Y]
+                grid_min[INDEX_Y] = abs(grid_max[INDEX_Y])
+                grid_max[INDEX_Y] = abs(temp)
+
+                grid_min = swizzle(grid_min, "yxz")
+                grid_max = swizzle(grid_max, "yxz")
+            elif self.__properties.axis_blb_forward == "NEGATIVE_X":
+                # Swap min/max width and make it positive.
+                temp = grid_min[INDEX_X]
+                grid_min[INDEX_X] = abs(grid_max[INDEX_X])
+                grid_max[INDEX_X] = abs(temp)
+
+                grid_min = swizzle(grid_min, "yxz")
+                grid_max = swizzle(grid_max, "yxz")
+            elif self.__properties.axis_blb_forward == "NEGATIVE_Y":
+                # Swap min/max depth and make it positive.
+                temp = grid_min[INDEX_Y]
+                grid_min[INDEX_Y] = abs(grid_max[INDEX_Y])
+                grid_max[INDEX_Y] = abs(temp)
+
+                # Swap min/max width and make it positive.
+                temp = grid_min[INDEX_X]
+                grid_min[INDEX_X] = abs(grid_max[INDEX_X])
+                grid_max[INDEX_X] = abs(temp)
+            # Else self.__properties.axis_blb_forward == "POSITIVE_Y": do nothing
+
+            grid_min = self.__force_to_int(grid_min)
+            grid_max = self.__force_to_int(grid_max)
+
+            zero_size = False
+
+            # Check for zero size.
+            for index, value in enumerate(grid_max):
+                if (value - grid_min[index]) == 0:
+                    zero_size = True
+                    break
+
+            if zero_size:
+                self.__logger.error("Error: Brick grid definition object '{}' has zero size on at least one axis. Definition ignored.".format(obj.name))
+                raise self.ZeroSizeException()
+            else:
+                # Return the index ranges as a tuple: ( (min_width, max_width), (min_depth, max_depth), (min_height, max_height) )
+                return ((grid_min[INDEX_X], grid_max[INDEX_X]),
+                        (grid_min[INDEX_Y], grid_max[INDEX_Y]),
+                        (grid_min[INDEX_Z], grid_max[INDEX_Z]))
+        else:
+            if self.__bounds_data["name"] is None:
+                self.__logger.error("Error: Brick grid definition object '{}' has vertices outside the calculated brick bounds. Definition ignored.".format(obj.name))
+            else:
+                self.__logger.error("Error: Brick grid definition object '{}' has vertices outside the bounds definition object '{}'. Definition ignored.".format(obj.name, self.__bounds_data["name"]))
+            raise self.OutOfBoundsException()
+
+    def __get_object_sequence(self):
+        """Returns the sequence of objects to use when exporting."""
+
+        # Use selected objects?
+        if self.__properties.use_selection:
+            self.__logger.log("Exporting selection to BLB.")
+            objects = self.__context.selected_objects
+
+            object_count = len(objects)
+
+            if object_count == 0:
+                self.__logger.log("No objects selected.")
+                self.__properties.use_selection = False
+            else:
+                if object_count == 1:
+                    self.__logger.log("Found {} object.".format(len(objects)))
+                else:
+                    self.__logger.log("Found {} objects.".format(len(objects)))
+                return objects
+
+        # Get all scene objects.
+        if not self.__properties.use_selection:
+            self.__logger.log("Exporting scene to BLB.")
+            objects = self.__context.scene.objects
+
+            object_count = len(objects)
+
+            if object_count == 0:
+                self.__logger.log("No objects in the scene.")
+            else:
+                if object_count == 1:
+                    self.__logger.log("Found {} object.".format(len(objects)))
+                else:
+                    self.__logger.log("Found {} objects.".format(len(objects)))
+                return objects
+
+    def __process_bounds_object(self, obj):
+        """Processes a manually defined bounds object and saves the data to the bounds data and definition data sequences."""
+
+        self.__bounds_data["name"] = obj.name
+        self.__bounds_data["dimensions"] = self.__round_values(obj.dimensions)
+
+        # Find the minimum and maximum world coordinates for the bounds object.
+        bounds_min = Vector((float("+inf"), float("+inf"), float("+inf")))
+        bounds_max = Vector((float("-inf"), float("-inf"), float("-inf")))
+        self.__set_world_min_max(bounds_min, bounds_max, obj)
+
+        self.__bounds_data["world_coords_min"] = self.__round_values(bounds_min)
+        self.__bounds_data["world_coords_max"] = self.__round_values(bounds_max)
+
+        # Get the dimensions of the Blender object and convert the height to plates.
+        bounds_size = self.__sequence_z_to_plates(obj.dimensions)
+
+        # Are the dimensions of the bounds object not integers?
+        if self.__are_not_ints(bounds_size):
+            self.__logger.warning("Warning: Defined bounds has a non-integer size {} {} {}, rounding to a precision of {}.".format(bounds_size[INDEX_X],
+                                                                                                                                   bounds_size[INDEX_Y],
+                                                                                                                                   bounds_size[INDEX_Z],
+                                                                                                                                   self.__HUMAN_ERROR))
+            for index, value in enumerate(bounds_size):
+                # Round to the specified error amount and force to int.
+                bounds_size[index] = round(self.__HUMAN_ERROR * round(value / self.__HUMAN_ERROR))
+
+        # The value type must be int because you can't have partial plates. Returns a list.
+        self.__definition_data[BOUNDS_NAME_PREFIX] = self.__force_to_int(bounds_size)
+        self.__bounds_data["brick_size"] = self.__definition_data[BOUNDS_NAME_PREFIX]
+
+    def __calculate_bounds(self):
+        """Gets the bounds data from calculated minimum and maximum vertex coordinates and saves the data to the bounds data and definition data sequences."""
+
+        self.__logger.warning("Warning: No 'bounds' object found. Automatically calculated brick size may be undesirable.")
+
+        # Get the dimensions defined by the vectors.
+        bounds_size = self.__round_values((self.__vec_bounding_box_max[INDEX_X] - self.__vec_bounding_box_min[INDEX_X],
+                                           self.__vec_bounding_box_max[INDEX_Y] - self.__vec_bounding_box_min[INDEX_Y],
+                                           (self.__vec_bounding_box_max[INDEX_Z] - self.__vec_bounding_box_min[INDEX_Z])))
+
+        self.__bounds_data["name"] = None
+        self.__bounds_data["dimensions"] = bounds_size
+
+        # The minimum and maximum calculated world coordinates.
+        self.__bounds_data["world_coords_min"] = self.__round_values(self.__vec_bounding_box_min)
+        self.__bounds_data["world_coords_max"] = self.__round_values(self.__vec_bounding_box_max)
+
+        # Convert height to plates.
+        bounds_size = self.__sequence_z_to_plates(bounds_size)
+
+        # Are the dimensions of the bounds object not integers?
+        if self.__are_not_ints(bounds_size):
+            self.__logger.warning("Warning: Calculated bounds has a non-integer size {} {} {}, rounding up.".format(bounds_size[INDEX_X],
+                                                                                                                    bounds_size[INDEX_Y],
+                                                                                                                    bounds_size[INDEX_Z]))
+
+            # In case height conversion or rounding introduced floating point errors, round up to be on the safe side.
+            for index, value in enumerate(bounds_size):
+                bounds_size[index] = ceil(value)
+
+        # The value type must be int because you can't have partial plates. Returns a list.
+        self.__definition_data[BOUNDS_NAME_PREFIX] = self.__force_to_int(bounds_size)
+        self.__bounds_data["brick_size"] = self.__definition_data[BOUNDS_NAME_PREFIX]
+
+    def __process_grid_definitions(self, definition_objects):
+        """
+        Note: This function requires that it is called after the bounds object has been defined.
+        Processes the given brick grid definitions and saves the results to the definition data sequence.
+        """
+
+        # Make one empty list for each brick grid definition.
+        definition_volumes = [[] for i in range(len(self.__grid_def_obj_prefix_priority))]
+        processed = 0
+
+        for grid_obj in definition_objects:
+            try:
+                # The first 5 characters of the Blender object name must be the grid definition prefix.
+                # Get the index of the definition list.
+                # And append the definition data to the list.
+                index = self.__grid_def_obj_prefix_priority.index(grid_obj.name.lower()[:5])
+                definition_volumes[index].append(self.__grid_object_to_volume(grid_obj))
+                processed += 1
+            except self.OutOfBoundsException:
+                # Do nothing, definition is ignored.
+                pass
+            except self.ZeroSizeException:
+                # Do nothing, definition is ignored.
+                pass
+
+        # Log messages for brick grid definitions.
+        if len(definition_objects) == 0:
+            self.__logger.warning("Warning: No brick grid definitions found. Automatically generated brick grid may be undesirable.")
+        elif len(definition_objects) == 1:
+            if processed == 0:
+                self.__logger.warning("Warning: {} brick grid definition found but was not processed. Automatically generated brick grid may be undesirable.".format(len(definition_objects)))
+            else:
+                self.__logger.log("Processed {} of {} brick grid definition.".format(processed, len(definition_objects)))
+        else:
+            # Found more than one.
+            if processed == 0:
+                self.__logger.warning("Warning: {} brick grid definitions found but were not processed. Automatically generated brick grid may be undesirable.".format(len(definition_objects)))
+            else:
+                self.__logger.log("Processed {} of {} brick grid definitions.".format(processed, len(definition_objects)))
+
+        # The brick grid is a special case where I do need to take the custom forward axis already into account when processing the data.
+        if self.__properties.axis_blb_forward == "POSITIVE_X" or self.__properties.axis_blb_forward == "NEGATIVE_X":
+            grid_width = self.__definition_data[BOUNDS_NAME_PREFIX][INDEX_X]
+            grid_depth = self.__definition_data[BOUNDS_NAME_PREFIX][INDEX_Y]
+        else:
+            grid_width = self.__definition_data[BOUNDS_NAME_PREFIX][INDEX_Y]
+            grid_depth = self.__definition_data[BOUNDS_NAME_PREFIX][INDEX_X]
+
+        grid_height = self.__definition_data[BOUNDS_NAME_PREFIX][INDEX_Z]
+
+        # Initialize the brick grid with the empty symbol with the dimensions of the brick.
+        brick_grid = [[[self.__grid_outside for w in range(grid_width)] for h in range(grid_height)] for d in range(grid_depth)]
+
+        if len(definition_objects) == 0:
+            # Write the default brick grid.
+            for d in range(grid_depth):
+                for h in range(grid_height):
+                    is_top = (h == 0) # Current height is the top of the brick?
+                    is_bottom = (h == grid_height - 1) # Current height is the bottom of the brick?
+
+                    if is_bottom and is_top:
+                        symbol = self.__grid_both
+                    elif is_bottom:
+                        symbol = self.__grid_down
+                    elif is_top:
+                        symbol = self.__grid_up
+                    else:
+                        symbol = self.__grid_inside
+
+                    # Create a new list of the width of the grid filled with the selected symbol.
+                    # Assign it to the current height.
+                    brick_grid[d][h] = [symbol] * grid_width
+        else:
+            # Write the calculated definition_volumes into the brick grid.
+            for index, volumes in enumerate(definition_volumes):
+                # Get the symbol for these volumes.
+                symbol = self.__grid_definitions_priority[index]
+                for volume in volumes:
+                    # Modify the grid by adding the symbol to the correct locations.
+                    self.__modify_brick_grid(brick_grid, volume, symbol)
+
+        self.__definition_data["brickgrid"] = brick_grid
+
+    def __process_collision_definitions(self, definition_objects):
+        """
+        Note: This function requires that it is called after the bounds object has been defined.
+        Processes the given collision definitions and saves the results to the definition data sequence.
+        """
+
+        processed = 0
+
+        if len(definition_objects) > 10:
+            self.__logger.error("Error: {} collision boxes defined but 10 is the maximum. Only the first 10 will be processed.".format(len(definition_objects)))
+
+        for obj in definition_objects:
+            # Break the loop as soon as 10 definitions have been processed.
+            if processed > 9:
+                break
+
+            vert_count = len(obj.data.vertices)
+
+            # At least two vertices are required for a valid bounding box.
+            if vert_count < 2:
+                self.__logger.error("Error: Collision definition object '{}' has less than 2 vertices. Definition ignored.".format(obj.name))
+                # Skip the rest of the loop and return to the beginning.
+                continue
+            elif vert_count > 8:
+                self.__logger.warning("Warning: Collision definition object '{}' has more than 8 vertices suggesting a shape other than a cuboid. Bounding box of this mesh will be used.".format(obj.name))
+                # The mesh is still valid.
+
+            # Find the minimum and maximum coordinates for the collision object.
+            col_min = Vector((float("+inf"), float("+inf"), float("+inf")))
+            col_max = Vector((float("-inf"), float("-inf"), float("-inf")))
+            self.__set_world_min_max(col_min, col_max, obj)
+
+            # Recenter the coordinates to the bounds. (Also rounds the values.)
+            col_min = self.__world_to_local(col_min)
+            col_max = self.__world_to_local(col_max)
+
+            if self.__all_within_bounds(col_min, self.__bounds_data["dimensions"]) and self.__all_within_bounds(col_max, self.__bounds_data["dimensions"]):
+                zero_size = False
+
+                # Check for zero size.
+                for index, value in enumerate(col_max):
+                    if (value - col_min[index]) == 0:
+                        zero_size = True
+                        break
+
+                if zero_size:
+                    self.__logger.error("Error: Collision definition object '{}' has zero size on at least one axis. Definition ignored.".format(obj.name))
+                    # Skip the rest of the loop.
+                    continue
+
+                center = []
+                dimensions = []
+
+                # Find the center coordinates and dimensions of the cuboid.
+                for index, value in enumerate(col_max):
+                    center.append((value + col_min[index]) / Decimal("2.0"))
+                    dimensions.append(value - col_min[index])
+
+                processed += 1
+
+                # Add the center and dimensions to the definition data as a tuple.
+                # The coordinates and dimensions are in plates.
+                self.__definition_data[COLLISION_PREFIX].append((self.__sequence_z_to_plates(center), self.__sequence_z_to_plates(dimensions)))
+            else:
+                if self.__bounds_data["name"] is None:
+                    self.__logger.error("Error: Collision definition object '{}' has vertices outside the calculated brick bounds. Definition ignored.".format(obj.name))
+                else:
+                    self.__logger.error("Error: Collision definition object '{}' has vertices outside the bounds definition object '{}'. Definition ignored.".format(obj.name, self.__bounds_data["name"]))
+
+        # Log messages for collision definitions.
+        if len(definition_objects) == 0:
+            self.__logger.warning("Warning: No collision definitions found. Default generated collision may be undesirable.")
+        elif len(definition_objects) == 1:
+            if processed == 0:
+                self.__logger.warning("Warning: {} collision definition found but was not processed. Default generated collision may be undesirable.".format(len(definition_objects)))
+            else:
+                self.__logger.log("Processed {} of {} collision definition.".format(processed, len(definition_objects)))
+        else:
+            # Found more than one.
+            if processed == 0:
+                self.__logger.warning("Warning: {} collision definitions found but were not processed. Default generated collision may be undesirable.".format(len(definition_objects)))
+            else:
+                self.__logger.log("Processed {} of {} collision definitions.".format(processed, len(definition_objects)))
+
+    def __process_definition_objects(self, objects):
+        """"
+        Processes all non-visible definition objects.
+        Returns a sequence of meshes (non-definition objects) that will be exported as visible 3D models.
+        """
+
+        brick_grid_objects = []
+        collision_objects = []
+        mesh_objects = []
+
+        # Loop through all objects in the sequence.
+        # The objects in the sequence are sorted so that the oldest created object is last.
+        # Process the objects from oldest to newest.
+        for obj in reversed(objects):
+            # Ignore non-mesh objects
+            if obj.type != "MESH":
+                if obj.name.lower().startswith(BOUNDS_NAME_PREFIX):
+                    self.__logger.warning("Warning: Object '{}' cannot be used to define bounds, must be a mesh.".format(obj.name))
+                continue
+
+            # Is the current object the bounds definition object?
+            elif obj.name.lower().startswith(BOUNDS_NAME_PREFIX):
+                if self.__bounds_data["name"] is None:
+                    self.__process_bounds_object(obj)
+                    self.__logger.log("Defined brick size in plates: {} wide {} deep {} tall".format(self.__definition_data[BOUNDS_NAME_PREFIX][INDEX_X],
+                                                                                                     self.__definition_data[BOUNDS_NAME_PREFIX][INDEX_Y],
+                                                                                                     self.__definition_data[BOUNDS_NAME_PREFIX][INDEX_Z]))
+                else:
+                    self.__logger.warning("Warning: Multiple bounds definitions found. {} definition ignored.".format(obj.name))
+
+            # Is the current object a brick grid definition object?
+            elif obj.name.lower().startswith(self.__grid_def_obj_prefix_priority):
+                # Brick grid definition objects cannot be processed until after the bounds have been defined.
+                # Store for later use.
+                brick_grid_objects.append(obj)
+
+            # Is the current object a collision definition object?
+            elif obj.name.lower().startswith(COLLISION_PREFIX):
+                # Collision definition objects cannot be processed until after the bounds have been defined.
+                # Store for later use.
+                collision_objects.append(obj)
+
+            # Thus the object must be a regular mesh that is exported as a 3D model.
+            else:
+                # Record bounds.
+                self.__set_world_min_max(self.__vec_bounding_box_min, self.__vec_bounding_box_max, obj)
+
+                # And store for later use.
+                mesh_objects.append(obj)
+
+        # No manually created bounds object was found, calculate brick size according to the combined minimum and maximum vertex positions of all processed meshes.
+        if len(self.__definition_data[BOUNDS_NAME_PREFIX]) == 0:
+            self.__calculate_bounds()
+            self.__logger.log("Calculated brick size in plates: {} wide {} deep {} tall".format(self.__definition_data[BOUNDS_NAME_PREFIX][INDEX_X],
+                                                                                                self.__definition_data[BOUNDS_NAME_PREFIX][INDEX_Y],
+                                                                                                self.__definition_data[BOUNDS_NAME_PREFIX][INDEX_Z]))
+        # Process brick grid and collision definitions now that a bounds definition exists.
+        self.__process_grid_definitions(brick_grid_objects)
+        self.__process_collision_definitions(collision_objects)
+
+        # Return the meshes to be exported to be processed elsewhere.
+        return mesh_objects
+
+    def __process_mesh_data(self, meshes):
+        """Returns a tuple of mesh data sorted into sections."""
+
+        quads = []
+        count_tris = 0
+        count_ngon = 0
+
+        for obj in meshes:
+            self.__logger.log("Exporting mesh: {}".format(obj.name))
+
+            current_data = obj.data
+
+            # UV layers exist?
+            if current_data.uv_layers:
+                if len(current_data.uv_layers) > 1:
+                    self.__logger.warning("Warning: Mesh '{}' has {} UV layers, using the 1st.".format(obj.name, len(current_data.uv_layers)))
+
+                uv_data = current_data.uv_layers[0].data
+            else:
+                uv_data = None
+
+            # Faces.
+            for poly in current_data.polygons:
+                # Vertex positions
+                if poly.loop_total == 4:
+                    # Quad.
+                    loop_indices = tuple(poly.loop_indices)
+                elif poly.loop_total == 3:
+                    # Tri.
+                    loop_indices = tuple(poly.loop_indices) + (poly.loop_start,)
+                    count_tris += 1
+                else:
+                    # N-gon.
+                    count_ngon += 1
+                    continue
+
+                positions = []
+
+                # Reverse the loop_indices tuple. (Blender seems to keep opposite winding order.)
+                for index in reversed(loop_indices):
+                    # Get the world position from the index. (This rounds it and converts the height to plates.)
+                    # Center the position to the current bounds object.
+                    positions.append(self.__sequence_z_to_plates(self.__world_to_local(self.__index_to_position(obj, index))))
+
+                # FIXME: Object rotation affects normals.
+
+                # Normals.
+                if poly.use_smooth:
+                    # Smooth shading.
+                    # For every vertex index in the loop_indices, calculate the vertex normal and add it to the list.
+                    normals = [self.__vertex_index_to_normal(obj, index) for index in reversed(loop_indices)]
+                else:
+                    # No smooth shading, every vertex in this loop has the same normal.
+                    normals = (poly.normal,) * 4
+
+                # UVs
+                if uv_data:
+                    # Get the UV coordinate for every vertex in the face loop.
+                    uvs = [uv_data[index].uv for index in reversed(loop_indices)]
+                else:
+                    # No UVs present, use the defaults.
+                    # These UV coordinates with the SIDE texture lead to a blank textureless face.
+                    uvs = (Vector((0.5, 0.5)),) * 4
+
+                # Colors
+                colors = None
+
+                # Texture
+                if current_data.materials and current_data.materials[poly.material_index] is not None:
+                    texture = current_data.materials[poly.material_index].name.upper()
+                else:
+                    # If no texture is specified, use the SIDE texture as it allows for blank brick textures.
+                    texture = "SIDE"
+
+                quads.append((positions, normals, uvs, colors, texture))
+
+        if count_tris > 0:
+            self.__logger.warning("Warning: {} triangles degenerated to quads.".format(count_tris))
+
+        if count_ngon > 0:
+            self.__logger.warning("Warning: {} n-gons skipped.".format(count_ngon))
+
+        # Create an empty list for each quad section.
+        # This is my workaround to making a sort of dictionary where the keys are in insertion order.
+        # The quads must be written in a specific order.
+        sorted_quads = tuple([[] for i in range(len(QUAD_SECTION_ORDER))])
+
+        # Sort quads into sections.
+        for quad in quads:
+            # Calculate the section name the quad belongs to.
+            # Get the index of that section name in the QUAD_SECTION_ORDER list.
+            # Append the quad data to the list in the tuple at that index.
+            sorted_quads[self.__sort_quad(quad, self.__bounds_data)].append(quad)
+
+        return sorted_quads
+
+    def __calculate_coverage(self):
+        """Calculates the coverage based on the properties and the brick bounds and saves the data to the definition data."""
+
+        coverage = []
+
+        # Calculate coverage?
+        if self.__properties.calculate_coverage:
+            # Get the brick bounds in plates.
+            dimensions = self.__definition_data[BOUNDS_NAME_PREFIX]
+
+            # Assuming forward axis is +X.
+
+            # Top: +Z
+            if self.__properties.coverage_top_calculate:
+                # Calculate the area of the top face.
+                area = dimensions[INDEX_X] * dimensions[INDEX_Y]
+            else:
+                area = 9999
+
+            # Hide adjacent face: True/False
+            coverage.append((self.__properties.coverage_top_hide, area))
+
+            # Bottom: -Z
+            if self.__properties.coverage_bottom_calculate:
+                area = dimensions[INDEX_X] * dimensions[INDEX_Y]
+            else:
+                area = 9999
+            coverage.append((self.__properties.coverage_bottom_hide, area))
+
+            # North: +X
+            if self.__properties.coverage_north_calculate:
+                area = dimensions[INDEX_X] * dimensions[INDEX_Z]
+            else:
+                area = 9999
+            coverage.append((self.__properties.coverage_north_hide, area))
+
+            # East: -Y
+            if self.__properties.coverage_east_calculate:
+                area = dimensions[INDEX_Y] * dimensions[INDEX_Z]
+            else:
+                area = 9999
+            coverage.append((self.__properties.coverage_east_hide, area))
+
+            # South: -X
+            if self.__properties.coverage_south_calculate:
+                area = dimensions[INDEX_X] * dimensions[INDEX_Z]
+            else:
+                area = 9999
+            coverage.append((self.__properties.coverage_south_hide, area))
+
+            # West: +Y
+            if self.__properties.coverage_west_calculate:
+                area = dimensions[INDEX_Y] * dimensions[INDEX_Z]
+            else:
+                area = 9999
+            coverage.append((self.__properties.coverage_west_hide, area))
+
+            # Swizzle the coverage values around according to the defined forward axis.
+            # Coverage was calculated with forward axis at +X.
+            # The order of the values in the coverage is:
+            # 0 = a = +Z: Top
+            # 1 = b = -Z: Bottom
+            # 2 = c = +X: North
+            # 3 = d = -Y: East
+            # 4 = e = -X: South
+            # 5 = f = +Y: West
+
+            # Technically this is wrong as the order would be different for -Y forward, but since the bricks must be cuboidal in shape, they are symmetrical.
+            if self.__properties.axis_blb_forward == "POSITIVE_Y" or self.__properties.axis_blb_forward == "NEGATIVE_Y":
+                # New North: +Y
+                # +X: New East
+                coverage = swizzle(coverage, "abfcde")
+
+            # Else self.__properties.axis_blb_forward == "POSITIVE_X" or self.__properties.axis_blb_forward == "POSITIVE_X":
+            # No support for Z axis remapping yet.
+        else:
+            # Use the default coverage.
+            # Do not hide adjacent face.
+            # Hide this face if it is covered by 9999 plates.
+            coverage = [(0, 9999)] * 6
+
+        # Save the coverage data to the definitions.
+        self.__definition_data["coverage"] = coverage
+
+    def process(self):
+        """
+        Processes Blender data.
+        Returns a tuple where the first element is the sorted quad data and the second is the BLB definitions.
+        """
+
+        # Determine which objects to export.
+        object_sequence = self.__get_object_sequence()
+
+        # FIXME: Crash when there are no objects in the scene.
+
+        # Process the definition objects first.
+        meshes = self.__process_definition_objects(object_sequence)
+
+        # Calculate the coverage data.
+        self.__calculate_coverage()
+
+        return (self.__process_mesh_data(meshes), self.__definition_data)
+
+### EXPORT FUNCTION ###
+
+def export(context, properties, logger, filepath=""):
+    """Processes the data from the scene and writes it to a BLB file."""
+
+    # TODO: Layer support.
+    # TODO: Exporting multiple bricks from a single file.
+
+    # Process the data.
+    processor = BLBProcessor(context, properties, logger, filepath)
+    blb_data = processor.process()
+
+    # Write the data to a file.
+    writer = BLBWriter(filepath, properties.axis_blb_forward, blb_data[0], blb_data[1])
+    writer.write_file()