# ##### BEGIN GPL LICENSE BLOCK #####
#
#  This program is free software; you can redistribute it and/or
#  modify it under the terms of the GNU General Public License
#  as published by the Free Software Foundation; either version 2
#  of the License, or (at your option) any later version.
#
#  This program is distributed in the hope that it will be useful,
#  but WITHOUT ANY WARRANTY; without even the implied warranty of
#  MERCHANTABILITY or FITNESS FOR A PARTICULAR PURPOSE.  See the
#  GNU General Public License for more details.
#
#  You should have received a copy of the GNU General Public License
#  along with this program; if not, write to the Free Software Foundation,
#  Inc., 51 Franklin Street, Fifth Floor, Boston, MA 02110-1301, USA.
#
# ##### END GPL LICENSE BLOCK #####
"""
A module for processing Blender data into the BLB file format for writing.

@author: Demian Wright
"""
# Set the Decimal number context for operations: 0.5 is rounded up. (Precision can be whatever.)
# NOTE: prec=n limits the number of digits for the whole number.
# E.g. 1234.56 has a precision of 6, not 2.


from collections import OrderedDict, Sequence
from decimal import Context, Decimal, ROUND_HALF_UP, setcontext
from math import atan, ceil, modf, pi, radians, sqrt
import bpy

from mathutils import Euler, Vector
import bmesh
import numpy

from . import common, const, logger
from .const import Axis3D, AxisPlane3D, X, Y, Z


setcontext(Context(rounding=ROUND_HALF_UP))

# Globals.

# Number of decimal places to round floating point numbers to when performing calculations.
# The value was chosen to eliminate most floating points errors but it does
# have the side effect of quantizing the positions of all vertices to
# multiples of the value since everything is rounded using this precision.
__CALCULATION_FP_PRECISION_STR = None

# ==============
# Math Functions
# ==============


def __is_even(value):
    """Checks if the specified value is even.

    Args:
        value (number): A numerical value to check.

    Returns:
        True if the specified value is exactly divisible by 2.
    """
    return value % 2 == 0


def __is_sequence(seq, allow_string=False):
    # String check is XNOR.
    is_str = isinstance(seq, str)
    return (isinstance(seq, Sequence) and ((allow_string and is_str) or (not allow_string and not is_str))) or isinstance(seq, Vector)


def __to_decimal(val, quantize=None):
    """Creates a Decimal number of the specified value and rounds it to the closest specified quantize value.
    The number of decimal digits in the quantize value will determine the number of decimal digits in the returned value
    This is a recursive function.

    Args:
        val (sequence or Number): A Number or a sequence of numerical values to create Decimals out of.
                                  Sequence may contain other sequences.
        quantize (string or Decimal): The optional value to round the specified numbers to.
                                      The value may be given as a string or a Decimal number.
                                      If no value is specified, the floating point precision user has specified in export properties will be used.

    Returns:
        A Decimal representation of the specified number or all the numbers in the specified sequence(s) as the closest multiple of the quantize value, with half rounded up.
    """
    def make_decimal(value, quantize=None):
        """Creates a Decimal number of the specified value and rounds it to the closest specified quantize value.
        The number of decimal digits in the quantize value will determine the number of decimal digits in the returned value.

        Args:
            value (number): A numerical value to create a Decimal out of.
            quantize (string or Decimal): The optional value to round the specified number to.
                                          The value may be given as a string or a Decimal number.
                                          If no value is specified, the user-specified floating point precision will be used.

        Returns:
            A Decimal representation of the specified value as the closest multiple of the quantize value, with half rounded up.
        """
        if quantize is None:
            quantize = __CALCULATION_FP_PRECISION_STR

        # Make a Decimal out of the quantize value if it already isn't.
        if isinstance(quantize, str):
            quantize = Decimal(quantize)
        elif isinstance(quantize, Decimal):
            pass
        else:
            # EXCEPTION
            raise ValueError("__to_decimal(value) quantize must be a string or a Decimal, was '{}'.".format(type(quantize)))

        # Calculate the fraction that will be used to do the rounding to an arbitrary number.
        fraction = Decimal("1.0") / quantize

        # If the value is not a Decimal, convert the value to string and create a Decimal out of the formatted string.
        # Using strings is the only way to create Decimals accurately from numbers as the Decimal representation of
        # the input will be identical to that of the string.
        # I.e. I'm pushing the issue of accurate floating point representation to whatever is the default formatting.
        if not isinstance(value, Decimal):
            value = Decimal("{}".format(value))

        # Multiply the Decimal value with the Decimal fraction.
        # Round to the nearest integer with quantize.
        # Divide with the Decimal fraction.
        # Quantize the result to get the correct number of decimal digits.
        # Result: value is rounded to the nearest value of quantize (half rounded up)
        return ((value * fraction).quantize(Decimal("1")) / fraction).quantize(quantize)

    result = []

    if quantize is None:
        quantize = __CALCULATION_FP_PRECISION_STR

    if __is_sequence(val):
        for value in val:
            result.append(__to_decimal(value, quantize))
    else:
        # ROUND & CAST
        return make_decimal(val, quantize)

    return result


def __force_to_ints(values):
    """Casts all values in the specified sequence to ints.

    Args:
        values (sequence of numbers): A sequence of numerical values to be casted to ints.

    Returns:
        A list of the sequence values casted to integers.
    """
    return [int(val) for val in values]


def __are_ints(values):
    """Checks if all values in the specified sequence are ints.

    Args:
        values (sequence of numbers): A sequence of numerical values.

    Returns:
        True if all values in the specified sequence are numerically equal to their integer counterparts.
    """
    for value in values:
        if value != int(value):
            return False

    return True


def __like_int(value):
    """Checks if the specified string is like a pure integer.
    Handles negative integers.

    Args:
        value (string): A string representing a number.

    Returns:
        True if the specified string is like an integer and has no fractional part.
    """
    return value.isdigit() or (value.startswith("-") and value[1:].isdigit())


def __get_world_min(obj):
    """Gets the world space coordinates of the vertex in the specified object that is the closest to the world origin.

    Args:
        obj (Blender object): A Blender mesh.

    Returns:
        A new Vector of the minimum world space coordinates of the specified object.
    """
    # This function deals with Vectors instead of Decimals because it works with Blender object data, which uses Vectors.
    vec_min = Vector((float("+inf"), float("+inf"), float("+inf")))

    for vert in obj.data.vertices:
        # Local coordinates to world space.
        coord = obj.matrix_world * vert.co

        for i in range(3):
            vec_min[i] = min(vec_min[i], coord[i])

    return vec_min


def __get_world_min_max(obj, min_coords=None, max_coords=None):
    """Checks if the specified Blender object's vertices' world space coordinates are smaller or greater than the coordinates stored in their respective minimum and maximum vectors.

    Args:
        obj (Blender object): The Blender object whose vertex coordinates to check against the current minimum and maximum coordinates.
        min_coords (Vector): The Vector of smallest XYZ world space coordinates to compare against. (Optional)
        max_coords (Vector): The Vector of largest XYZ world space coordinates to compare against. (Optional)

    Returns:
        The smallest and largest world coordinates from the specified vectors or object's vertex coordinates.
    """
    # I have no idea why but if I create the vectors as default values for the
    # arguments, the min/max coord vectors from the last time this function
    # was called are somehow carried over. I tried creating a new instance
    # with the vector values but that didn't work either so it isn't an issue
    # with object references.
    if min_coords is None:
        min_coords = Vector((float("+inf"), float("+inf"), float("+inf")))
    if max_coords is None:
        max_coords = Vector((float("-inf"), float("-inf"), float("-inf")))

    for vert in obj.data.vertices:
        coordinates = obj.matrix_world * vert.co

        for i in range(3):
            min_coords[i] = min(min_coords[i], coordinates[i])
            max_coords[i] = max(max_coords[i], coordinates[i])

    return min_coords, max_coords


def __get_vert_world_coord(obj, mesh, vert_idx):
    """Calculates the world coordinates for the vertex at the specified index in the specified mesh's polygon loop.

    Args:
        obj (Blender object): The Blender object that is the parent of the mesh.
        mesh (Blender mesh): The Blender mesh where the vertex is stored.
        vert_idx (int): The index of the vertex in the specified mesh's polygon loop.

    Returns:
        A Vector of the world coordinates of the vertex.
    """
    # Get the vertex index in the loop.
    # Get the vertex coordinates in object space.
    # Convert object space to world space.
    return obj.matrix_world * mesh.vertices[mesh.loops[vert_idx].vertex_index].co


def __loop_index_to_normal_vector(obj, mesh, index):
    """Calculates the normalized vertex normal vector for the vertex at the specified index in the specified Blender object.

    Args:
        obj (Blender object): The Blender object that is the parent of the mesh.
        mesh (Blender mesh): The Blender mesh where the vertex is stored.
        index (int): The index of the loop in the specified objects's loop data sequence.

    Returns:
        A normalized normal vector of the specified vertex.
    """
    return (obj.matrix_world.to_3x3() * mesh.vertices[mesh.loops[index].vertex_index].normal).normalized()


def __normalize_vector(obj, normal):
    """ Gets rid of the object's rotation from the specified normal and calculates the normalized vector for it.

    Args:
        obj (Blender object): The Blender object the normal is in.
        normal (Vector): A normal vector to be normalized.

    Returns:
        A normalized normal vector.
    """
    # Multiplying the normals with the world matrix gets rid of the OBJECT's rotation from the MESH NORMALS.
    return (obj.matrix_world.to_3x3() * normal).normalized()


def __all_within_bounds(local_coordinates, bounding_dimensions):
    """Checks if all the values in the specified local coordinates are within the specified bounding box dimensions.
    Assumes that both sequences have the same number of elements.

    Args:
        local_coordinates (sequence of numbers): A sequence of local space coordinates.
        bounding_dimensions (sequence of numbers): A sequence of dimensions of a bounding box centered at the origin.

    Returns:
        True if all values are within the bounding dimensions.
    """
    # Divide all dimension values by 2.
    halved_dimensions = [value * const.DECIMAL_HALF for value in bounding_dimensions]

    # Check if any values in the given local_coordinates are beyond the given bounding_dimensions.
    # bounding_dimensions / 2 = max value
    # -bounding_dimensions / 2 = min value

    for index, value in enumerate(local_coordinates):
        if value > halved_dimensions[index]:
            return False

    for index, value in enumerate(local_coordinates):
        if value < -(halved_dimensions[index]):
            return False

    return True


def __calculate_center(object_minimum_coordinates, object_dimensions):
    """Calculates the coordinates of the center of a 3D object.

    Args:
        object_minimum_coordinates (sequence of numbers): A sequence of minimum XYZ coordinates of the object.
                                                          This function is only useful is these are world space coordinates.
                                                          If local space coordinates are given, (0, 0, 0) will always be returned as the center regardless of the specified dimensions.
        object_dimensions (sequence of numbers): The dimensions of the object.

    Returns:
        A tuple of Decimal type XYZ coordinates.
    """
    return (object_minimum_coordinates[X] + (object_dimensions[X] * const.DECIMAL_HALF),
            object_minimum_coordinates[Y] + (object_dimensions[Y] * const.DECIMAL_HALF),
            object_minimum_coordinates[Z] + (object_dimensions[Z] * const.DECIMAL_HALF))


def __world_to_local(coordinates, new_origin):
    """Translates the specified coordinates to be relative to the specified new origin coordinates.
    Commonly used to translate coordinates from world space (centered on (0, 0, 0)) to local space (arbitrary center).
    Performs rounding with __to_decimal().

    Args:
        coordinates (sequence of numbers): The sequence of XYZ coordinates to be translated.
        new_origin (sequence of numbers): The new origin point as a sequence of XYZ coordinates in the same space as the specified coordinates.

    Returns:
        A list of Decimal type coordinates relative to the specified new origin coordinates.
    """
    # Make the coordinates Decimals if all of them are not.
    if not all(isinstance(coord, Decimal) for coord in coordinates):
        # ROUND & CAST
        coordinates = __to_decimal(coordinates)

    # Make the new origin Decimals if all of them are not.
    if not all(isinstance(coord, Decimal) for coord in new_origin):
        # ROUND & CAST
        new_origin = __to_decimal(new_origin)

    return [old_coord - new_origin[index] for index, old_coord in enumerate(coordinates)]


def __mirror(xyz, forward_axis):
    """Mirrors the given XYZ sequence according to the specified forward axis.

    Args:
        xyz (sequence): A sequence of elements to be mirrored.
        forward_axis (Axis3D): A value of the Axis3D enum. The axis that will point forwards in-game.

    Returns:
        A new list of XYZ values.
    """
    mirrored = xyz

    if forward_axis is Axis3D.POS_X or forward_axis is Axis3D.NEG_X:
        mirrored[Y] = -mirrored[Y]
    else:
        mirrored[X] = -mirrored[X]

    return mirrored


def __multiply_sequence(multiplier, sequence):
    """Multiplies every value in the specified sequence with a number.

    Args:
        multiplier (numerical value): A number to multiply with.
        sequence (sequence of numerical values): The sequence to whose elements to multiply.

    Returns:
        A new sequence with the values of the specified sequence multiplied with the specified multiplier.
    """
    return [multiplier * value for value in sequence]


def __sequence_product(sequence):
    """Multiplies all values in the specified sequence together.

    Args:
        sequence (sequence of numerical values): The sequence to get the product of.

    Returns:
        The product of the sequence.
    """
    product = 1

    for value in sequence:
        product *= value

    return product


def __has_volume(min_coords, max_coords):
    """Checks if a n-dimensional object has volume in n-dimensional space.

    Args:
        min_coords (sequence of numbers): The minimum coordinates of an object.
        max_coords (sequence of numbers): The maximum coordinates of an object.

    Returns:
        True if an object with the specified coordinates has volume, False otherwise.
    """
    for index, value in enumerate(max_coords):
        if (value - min_coords[index]) == 0:
            return False

    return True


def __count_occurrences(value, sequence, not_equal=False):
    """Counts the number of occurrences of the specified value in the sequence.

    Args:
        value (value): Value to count the occurrences of.
        sequence (sequence): Sequence to iterate over.
        not_equal (boolean): Count the number of times the value does not appear in the sequence instead. (Default: False)

    Return:
        The number of times the value did/did not appear in the sequence.
    """
    if not_equal:
        return len([val for val in sequence if val != value])
    else:
        return len([val for val in sequence if val == value])

# =================================
# Blender Data Processing Functions
# =================================


class BrickBounds(object):
    """A class for storing the Blender data of brick bounds.

    Stores the following data:
        - Blender object name,
        - object dimensions,
        - object center world coordinates,
        - minimum vertex world coordinates,
        - maximum vertex world coordinates,
        - dimensions of the axis-aligned bounding box of visual meshes,
        - and world center coordinates of the axis-aligned bounding box of visual meshes.
    """

    def __init__(self):
        # The name of the Blender object.
        self.object_name = None

        # The dimensions are stored separately even though it is trivial to calculate them from the coordinates because they are used often.
        self.dimensions = []

        # The object center coordinates are stored separately for convenience.
        self.world_center = []

        self.world_coords_min = []
        self.world_coords_max = []

        # TODO: Consider moving to another object?
        # The axis-aligned bounding box of visual meshes of this brick.
        self.aabb_dimensions = None
        self.aabb_world_center = None

    def __repr__(self):
        return "<BrickBounds object_name:{} dimensions:{} world_center:{} world_coords_min:{} world_coords_max:{} aabb_dimensions:{} aabb_world_center:{}>".format(
            self.object_name, self.dimensions, self.world_center, self.world_coords_min, self.world_coords_max, self.aabb_dimensions, self.aabb_world_center)


class BLBData(object):
    """A class for storing the brick data to be written to a BLB file.

    Stores the following data:
        - BLB file name without extension
        - size (dimensions) in plates,
        - brick grid data,
        - collision cuboids,
        - coverage data,
        - and sorted quad data.
    """

    def __init__(self):
        # Brick BLB file name.
        self.brick_name = None

        # Brick XYZ integer size in plates.
        self.brick_size = []

        # Brick grid data sequences.
        self.brick_grid = []

        # Brick collision box coordinates.
        self.collision = []

        # Brick coverage data sequences.
        self.coverage = []

        # Sorted quad data sequences.
        self.quads = []


class OutOfBoundsException(Exception):
    """An exception thrown when a vertex position is outside of brick bounds."""
    pass


class ZeroSizeException(Exception):
    """An exception thrown when a definition object has zero brick size on at least one axis."""
    pass

# ================
# Helper Functions
# ================


def __round_to_plate_coordinates(local_coordinates, brick_dimensions, plate_height):
    """Rounds the specified sequence of local space XYZ coordinates to the nearest valid plate coordinates in a brick with the specified dimensions.

    Args:
        local_coordinates (sequence of numbers): A sequence of local space coordinates.
        brick_dimensions (sequence of numbers): A sequence of dimensions of the brick.
        plate_height (Decimal): The height of a Blockland plate in Blender units.

    Returns:
        A list of rounded local space coordinates as Decimal values.
    """
    result = []

    # 1 plate is 1.0 Blender units wide and deep.
    # Plates can only be 1.0 units long on the X and Y axes.
    # Valid plate positions exist every 0.5 units on odd sized bricks and every 1.0 units on even sized bricks.
    if __is_even(brick_dimensions[X]):
        # ROUND & CAST
        result.append(__to_decimal(local_coordinates[X], "1.0"))
    else:
        # ROUND & CAST
        result.append(__to_decimal(local_coordinates[X], "0.5"))

    if __is_even(brick_dimensions[Y]):
        # ROUND & CAST
        result.append(__to_decimal(local_coordinates[Y], "1.0"))
    else:
        # ROUND & CAST
        result.append(__to_decimal(local_coordinates[Y], "0.5"))

    # Round to the nearest full plate height. (Half is rounded up)
    if __is_even(brick_dimensions[Z] / plate_height):
        # ROUND & CAST
        result.append(__to_decimal(local_coordinates[Z], plate_height))
    else:
        # ROUND & CAST
        result.append(__to_decimal(local_coordinates[Z], (plate_height * const.DECIMAL_HALF)))

    return result


def __sequence_z_to_plates(xyz, plate_height):
    """Performs __to_decimal(sequence) on the given sequence and scales the Z component to match Blockland plates.
    If the given sequence does not have exactly three components (assumed format is (X, Y, Z)) the input is returned unchanged.

    Args:
        xyz (sequence of numbers): A sequence of three numerical values.
        plate_height (Decimal): The height of a Blockland plate in Blender units.

    Returns:
        A list of three Decimal type numbers.
    """
    if len(xyz) == 3:
        # ROUND & CAST
        sequence = __to_decimal(xyz)
        sequence[Z] /= plate_height
        return sequence
    else:
        return xyz


def __split_object_string_to_tokens(name, replace_commas=False):
    """Splits a Blender object name into its token parts.
    Correctly takes into account duplicate object names with .### at the end.

    Args:
        name (string): A Blender object name.
        replace_commas (bool): Replace all commas with periods in the object name? (Default: False)

    Returns:
        The name split into a list of uppercase strings at whitespace characters.
    """
    if replace_commas:
        name = name.replace(",", ".")

    # If the object name has "." as the fourth last character, it could mean that Blender has added the index (e.g. ".002") to the end of the object name because an object with the same name already exists.
    # Removing the end of the name fixes an issue where for example two grid definition objects exist with identical names (which is very common) "gridx" and "gridx.001".
    # When the name is split at whitespace, the first object is recognized as a grid definition object and the second is not.
    if len(name) > 4 and name[-4] == ".":
        # Remove the last 4 characters of from the name before splitting at whitespace.
        tokens = name[:-4].upper().split()
    else:
        # Split the object name at whitespace.
        tokens = name.upper().split()

    return tokens


def __get_tokens_from_object_name(name, tokens):
    """Retrieves a set of common tokens from the specified name and sequence of tokens.

    Args:
        name (string or sequence of strings): A raw Blender object name or a sequence of tokens.
        tokens (sequence of strings): A sequence of tokens.

    Returns:
        A set of tokens that exist both in the Blender object name and the specified sequence of tokens, in the order they appeared in the name.
    """
    if isinstance(name, str):
        name_tokens = __split_object_string_to_tokens(name)
    else:
        name_tokens = name

    # In case tokens sequence contains mixed case characters, convert everything to uppercase.
    tokens = [token.upper() for token in tokens]

    # Convert name tokens and wanted tokens into sets.
    # Get their intersection.
    # Sort the set according to the order the elements were in the object tokens.
    # Returned tokens contain all tokens that were in the object tokens AND in the wanted tokens.
    # It contains zero or more tokens.
    return sorted(set(name_tokens) & set(tokens), key=name_tokens.index)


def __modify_brick_grid(brick_grid, volume, symbol):
    """Modifies the specified brick grid by adding the specified symbol to every grid slot specified by the volume.

    Will crash if specified volume extends beyond the 3D space defined by the brick grid.

    Args:
        brick_grid (3D array): A pre-initialized three dimensional array representing every plate of a brick.
        volume (sequence of numerical ranges): A sequence of three (XYZ) sequences representing the dimensions of a 3D volume.
                                               Each element contains a sequence of two numbers representing a range of indices ([min, max[) in the brick grid.
        symbol (string): A valid brick grid symbol to place in the elements specified by the volume.
    """
    # Ranges are exclusive [min, max[ index ranges.
    width_range = volume[X]
    depth_range = volume[Y]
    height_range = volume[Z]

    # Example data for a cuboid brick that is:
    # - 2 plates wide
    # - 3 plates deep
    # - 4 plates tall
    # Ie. a brick of size "3 2 4"
    #
    # uuu
    # xxx
    # xxx
    # ddd
    #
    # uuu
    # xxx
    # xxx
    # ddd

    # For every slice of the width axis.
    for w in range(width_range[0], width_range[1]):
        # For every row from top to bottom.
        for h in range(height_range[0], height_range[1]):
            # For every character the from left to right.
            for d in range(depth_range[0], depth_range[1]):
                # Set the given symbol.
                brick_grid[w][h][d] = symbol


def __calculate_coverage(calculate_side=None, hide_adjacent=None, brick_grid=None, forward_axis=None):
    """Calculates the BLB coverage data for a brick.

    Args:
        calculate_side (sequence of booleans): An optional sequence of boolean values where the values must in the same order as const.QUAD_SECTION_ORDER.
                                               A value of true means that coverage will be calculated for that side of the brick according the specified size of the brick.
                                               A value of false means that the default coverage value will be used for that side.
                                               If not defined, default coverage will be used.
        hide_adjacent (sequence of booleans): An optional sequence of boolean values where the values must in the same order as const.QUAD_SECTION_ORDER.
                                              A value of true means that faces of adjacent bricks covering this side of this brick will be hidden.
                                              A value of false means that adjacent brick faces will not be hidden.
                                              Must be defined if calculate_side is defined.
        brick_grid (sequence of integers): An optional sequence of the sizes of the brick on each of the XYZ axes.
                                           Must be defined if calculate_side is defined.
        forward_axis (Axis): The optional user-defined BLB forward axis.
                             Must be defined if calculate_side is defined.

    Returns:
        A sequence of BLB coverage data.
    """
    coverage = []

    # Does the user want to calculate coverage in the first place?
    if calculate_side is not None:
        # Initially assume that forward axis is +X, data will be swizzled later.
        for index, side in enumerate(calculate_side):
            if side:
                # Bricks are cuboid in shape.
                # The brick sides in the grid are as follows:
                # - Blender top    / grid top   : first row   of every slice.
                # - Blender bottom / grid bottom: last  row   of every slice.
                # - Blender north  / grid east  : last  index of every row.
                # - Blender east   / grid south : last  slice in grid.
                # - Blender south  / grid west  : first index of every row.
                # - Blender west   / grid north : first slice in grid.
                # Coverage only takes into account symbols that are not empty space "-".
                # Calculate the area of the brick grid symbols on each the brick side.
                area = 0

                if index == const.BLBQuadSection.TOP.value:
                    for axis_slice in brick_grid:
                        area += __count_occurrences(const.GRID_OUTSIDE, axis_slice[0], True)

                elif index == const.BLBQuadSection.BOTTOM.value:
                    slice_last_row_idx = len(brick_grid[0]) - 1

                    for axis_slice in brick_grid:
                        area += __count_occurrences(const.GRID_OUTSIDE, axis_slice[slice_last_row_idx], True)

                elif index == const.BLBQuadSection.NORTH.value:
                    row_last_symbol_idx = len(brick_grid[0][0]) - 1
                    for axis_slice in brick_grid:
                        for row in axis_slice:
                            area += 0 if row[row_last_symbol_idx] == const.GRID_OUTSIDE else 1

                elif index == const.BLBQuadSection.EAST.value:
                    for row in brick_grid[len(brick_grid) - 1]:
                        area += __count_occurrences(const.GRID_OUTSIDE, row, True)

                elif index == const.BLBQuadSection.SOUTH.value:
                    for axis_slice in brick_grid:
                        for row in axis_slice:
                            area += 0 if row[0] == const.GRID_OUTSIDE else 1

                elif index == const.BLBQuadSection.WEST.value:
                    for row in brick_grid[0]:
                        area += __count_occurrences(const.GRID_OUTSIDE, row, True)

                else:
                    # EXCEPTION
                    raise RuntimeError("Invalid quad section index '{}'.".format(index))

            else:
                area = const.DEFAULT_COVERAGE

            # Hide adjacent face?
            # Valid values are 1 and 0, Python will write True and False as integers.
            coverage.append((hide_adjacent[index], area))

        # Swizzle the coverage values around according to the defined forward axis.
        # Coverage was calculated with forward axis at +X.

        # ===========================================
        # The order of the values in the coverage is:
        # 0 = a = +Z: Top
        # 1 = b = -Z: Bottom
        # 2 = c = +X: North
        # 3 = d = -Y: East
        # 4 = e = -X: South
        # 5 = f = +Y: West
        # ===========================================

        # Technically this is wrong as the order would be different for -Y
        # forward, but since the bricks must be cuboid in shape, the
        # transformations are symmetrical.
        if forward_axis is Axis3D.POS_Y or forward_axis is Axis3D.NEG_Y:
            # New North will be +Y.
            # Old North (+X) will be the new East
            coverage = common.swizzle(coverage, "abfcde")

        # Else forward_axis is +X or -X: no need to do anything, the calculation was done with +X.

        # No support for Z axis remapping yet.
    else:
        # Use the default coverage.
        # Do not hide adjacent face.
        # Hide this face if it is covered by const.DEFAULT_COVERAGE plates.
        coverage = [(0, const.DEFAULT_COVERAGE)] * 6

    return coverage


def __sort_quad(positions, bounds_dimensions, plate_height):
    """Calculates the section (brick side) for the specified quad within the specified bounds dimensions.

    The section is determined by whether all vertices of the quad are in the same plane as one of the planes (brick sides) defined by the (cuboid) brick bounds.
    The quad's section is needed for brick coverage.

    Args:
        positions (sequence of numbers): A sequence containing the vertex positions of the quad to be sorted.
        bounds_dimensions (sequence of Decimals): The dimensions of the brick bounds.
        plate_height (Decimal): The height of a Blockland plate in Blender units.

    Returns:
        The section of the quad as a value of the BLBQuadSection enum.
    """
    # ROUND & CAST
    # Divide all dimension values by 2 to get the local bounding plane values.
    # The dimensions are in Blender units so Z height needs to be converted to plates.
    local_bounds = __sequence_z_to_plates([value * const.DECIMAL_HALF for value in bounds_dimensions], plate_height)

    # Assume omni direction until otherwise proven.
    direction = const.BLBQuadSection.OMNI

    # Each position list has exactly 3 values.
    # 0 = X
    # 1 = Y
    # 2 = Z
    for axis in range(3):
        # This function only handles quads so there are always exactly 4 position lists. (One for each vertex.)
        # If the vertex coordinate is the same on an axis for all 4 vertices, this face is parallel to the plane perpendicular to that axis.
        if positions[0][axis] == positions[1][axis] == positions[2][axis] == positions[3][axis]:
            # If the common value is equal to one of the bounding values the quad is on the same plane as one of the edges of the brick.
            # Stop searching as soon as the first plane is found because it is impossible for the quad to be on multiple planes at the same time.
            # If the vertex coordinates are equal on more than one axis, it means that the quad is either a line (2 axes) or a point (3 axes).

            # Blockland assumes by default that forward axis is Blender +X. (In terms of the algorithm.)
            # Then in-game the brick north is to the left of the player, which is +Y in Blender.

            # All vertex coordinates are the same on this axis, only the first one needs to be checked.

            # Positive values.
            if positions[0][axis] == local_bounds[axis]:
                # +X = East
                if axis == X:
                    direction = const.BLBQuadSection.EAST
                    break
                # +Y = North
                elif axis == Y:
                    direction = const.BLBQuadSection.NORTH
                    break
                # +Z = Top
                else:
                    direction = const.BLBQuadSection.TOP
                    break

            # Negative values.
            elif positions[0][axis] == -local_bounds[axis]:
                # -X = West
                if axis == X:
                    direction = const.BLBQuadSection.WEST
                    break
                # -Y = South
                elif axis == Y:
                    direction = const.BLBQuadSection.SOUTH
                    break
                # -Z = Bottom
                else:
                    direction = const.BLBQuadSection.BOTTOM
                    break
            # Else the quad is not on the same plane with one of the bounding planes = Omni
        # Else the quad is not planar = Omni

    return direction


def __rotate_section_value(section, forward_axis):
    """
    Args:
        section (BLBQuadSection): A value of the BLBQuadSection enum.
        forward_axis (Axis3D): A value of the Axis3D enum. The axis that will point forwards in-game.

    Returns:
        The input section rotated according to the specified forward_axis as a value in the BLBQuadSection.
    """
    # ==========
    # TOP    = 0
    # BOTTOM = 1
    # NORTH  = 2
    # EAST   = 3
    # SOUTH  = 4
    # WEST   = 5
    # OMNI   = 6
    # ==========

    # Top and bottom always the same and do not need to be rotated because Z axis remapping is not yet supported.
    # Omni is not planar and does not need to be rotated.
    # The initial values are calculated according to +X forward axis.
    if section <= const.BLBQuadSection.BOTTOM or section == const.BLBQuadSection.OMNI or forward_axis is Axis3D.POS_X:
        return section

    # ========================================================================
    # Rotate the section according the defined forward axis.
    # 0. section is in the range [2, 5].
    # 1. Subtract 2 to put section in the range [0, 3]: sec - 2
    # 2. Add the rotation constant:                     sec - 2 + R
    # 3. Use modulo make section wrap around 3 -> 0:    sec - 2 + R % 4
    # 4. Add 2 to get back to the correct range [2, 5]: sec - 2 + R % 4 + 2
    # ========================================================================
    elif forward_axis is Axis3D.POS_Y:
        # 90 degrees clockwise.
        # [2] North -> [3] East:  (2 - 2 + 1) % 4 + 2 = 3
        # [5] West  -> [2] North: (5 - 2 + 1) % 4 + 2 = 2
        return const.BLBQuadSection((section - 1) % 4 + 2)
    elif forward_axis is Axis3D.NEG_X:
        # 180 degrees clockwise.
        # [2] North -> [4] South: (2 - 2 + 2) % 4 + 2 = 4
        # [4] South -> [2] North
        return const.BLBQuadSection(section % 4 + 2)
    elif forward_axis is Axis3D.NEG_Y:
        # 270 degrees clockwise.
        # [2] North -> [5] West:  (2 - 2 + 3) % 4 + 2 = 5
        # [5] West  -> [4] South
        return const.BLBQuadSection((section + 1) % 4 + 2)


def __record_bounds_data(properties, blb_data, bounds_data):
    """Adds the brick bounds data to the specified BLB data object.

    Args:
        properties (Blender properties object): A Blender object containing user preferences.
        blb_data (BLBData): A BLBData object containing all the necessary data for writing a BLB file.
        bounds_data (BrickBounds): A BrickBounds object containing the bounds data.

    Returns:
        The modified blb_data object containing the bounds data.
    """
    # ROUND & CAST
    # Get the dimensions of the Blender object and convert the height to plates.
    bounds_size = __sequence_z_to_plates(bounds_data.dimensions, properties.plate_height)

    # Are the dimensions of the bounds object not integers?
    if not __are_ints(bounds_size):
        if bounds_data.object_name is None:
            logger.warning("Calculated bounds have a non-integer size {} {} {}, rounding up.".format(bounds_size[X],
                                                                                                     bounds_size[Y],
                                                                                                     bounds_size[Z]), 1)

            # In case height conversion or rounding introduced floating point errors, round up to be on the safe side.
            for index, value in enumerate(bounds_size):
                bounds_size[index] = ceil(value)
        else:
            logger.warning("Defined bounds have a non-integer size {} {} {}, rounding to a precision of {}.".format(bounds_size[X],
                                                                                                                    bounds_size[Y],
                                                                                                                    bounds_size[Z],
                                                                                                                    properties.human_error), 1)

            for index, value in enumerate(bounds_size):
                # Round to the specified error amount.
                bounds_size[index] = round(properties.human_error * round(value / properties.human_error))
                # FIXME: Force to integer size?

    # The value type must be int because you can't have partial plates. Returns a list.
    blb_data.brick_size = __force_to_ints(bounds_size)

    if properties.blendprop.export_count == "SINGLE" and properties.blendprop.brick_name_source == "BOUNDS":
        if bounds_data.object_name is None:
            logger.warning("Brick name was supposed to be in the bounds definition object but no such object exists, file name used instead.", 1)
        else:
            if len(bounds_data.object_name.split()) == 1:
                logger.warning("Brick name was supposed to be in the bounds definition object but no name (separated with a space) was found after the definition token, file name used instead.",
                               1)
            else:
                # Brick name follows the bounds definition, must be separated by a space.
                # Substring the object name: everything after properties.deftokens.bounds and 1 space character till the end of the name.
                blb_data.brick_name = bounds_data.object_name[
                    bounds_data.object_name.upper().index(properties.deftokens.bounds) + len(properties.deftokens.bounds) + 1:]
                logger.info("Found brick name from bounds definition: {}".format(blb_data.brick_name), 1)
    elif properties.blendprop.export_count == "MULTIPLE" and properties.blendprop.brick_name_source_multi == "BOUNDS":
        if bounds_data.object_name is None:
            if properties.blendprop.brick_definition == "LAYERS":
                # RETURN ON ERROR
                return "When exporting multiple bricks in separate layers, a bounds definition object must exist in every layer. It is also used to provide a name for the brick."
            else:
                # TODO: Does this work? Does it actually export multiple bricks or overwrite the first one?
                logger.warning("Brick name was supposed to be in the bounds definition object but no such object exists, file name used instead.", 1)
        else:
            if len(bounds_data.object_name.split()) == 1:
                if properties.blendprop.brick_definition == "LAYERS":
                    # RETURN ON ERROR
                    return "When exporting multiple bricks in separate layers, the brick name must be after the bounds definition token (separated with a space) in the bounds definition object name."
                else:
                    logger.warning("Brick name was supposed to be in the bounds definition object but no name (separated with a space) was found after the definition token, file name used instead.",
                                   1)
            else:
                # Brick name follows the bounds definition, must be separated by a space.
                # Substring the object name: everything after properties.deftokens.bounds and 1 space character till the end of the name.
                blb_data.brick_name = bounds_data.object_name[
                    bounds_data.object_name.upper().index(properties.deftokens.bounds) + len(properties.deftokens.bounds) + 1:]
                logger.info("Found brick name from bounds definition: {}".format(blb_data.brick_name), 1)

    return blb_data


def __calculate_bounding_box_size(min_coords, max_coords):
    """Calculates the XYZ dimensions of a cuboid with the specified minimum and maximum coordinates.

    Args:
        min_coords (sequence of numbers): The minimum coordinates as a sequence: [X, Y, Z]
        max_coords (sequence of numbers): The maximum coordinates as a sequence: [X, Y, Z]

    Returns:
        A sequence with the [X, Y, Z] dimensions of a cuboid as Decimal values.
    """
    # Get the dimensions defined by the vectors.
    # ROUND & CAST: calculated bounds object dimensions into Decimals for accuracy.
    return __to_decimal((max_coords[X] - min_coords[X],
                         max_coords[Y] - min_coords[Y],
                         max_coords[Z] - min_coords[Z]))


def __calculate_bounds(export_scale, min_world_coordinates, max_world_coordinates):
    """Calculates the brick bounds data from the recorded minimum and maximum vertex world coordinates.

    Args:
        export_scale (float): A user defined value to scale all values by. Value must be in the range [0.0,1.0].
        min_world_coordinates (sequence of numbers): A sequence containing the minimum world coordinates of the brick to be exported.
        max_world_coordinates (sequence of numbers): A sequence containing the maximum world coordinates of the brick to be exported.

    Returns:
        A BrickBounds object containg the brick bounds data.
    """
    bounds_data = BrickBounds()

    # ROUND & CAST: The minimum and maximum calculated world coordinates.
    # USER SCALE: Multiply by user defined scale.
    min_coords = __to_decimal(__multiply_sequence(export_scale, min_world_coordinates))
    max_coords = __to_decimal(__multiply_sequence(export_scale, max_world_coordinates))

    bounds_data.world_coords_min = min_coords
    bounds_data.world_coords_max = max_coords

    # USER SCALE: Multiply by user defined scale.
    bounds_data.dimensions = __calculate_bounding_box_size(min_coords, max_coords)
    bounds_data.world_center = __calculate_center(min_coords, bounds_data.dimensions)

    bounds_data.aabb_dimensions = bounds_data.dimensions
    bounds_data.aabb_world_center = bounds_data.world_center

    return bounds_data


def __get_color_values(tokens):
    """Parses color values from the specified list of tokens, if they exist.
    Colors can be defined with integers, floats, or both.
    If integers are used, they are converted to floats by dividing with 255.

    Args:
        tokens (sequence of strings): A sequence to get colors values from.

    Returns:
        A list of 4 float representing red, green, blue, and alpha color values or None if all 4 values are not defined.
    """
    floats = []

    for val in tokens:
        if __like_int(val):
            floats.append(int(val) / 255.0)
        else:
            # Value wasn't an integer, try a float.
            fval = common.to_float_or_none(val)

            # If value was a float.
            if fval is not None:
                floats.append(fval)

    return floats


def __grid_object_to_volume(properties, bounds_data, grid_obj):
    """Calculates the brick grid definition index range [min, max[ for each axis from the vertex coordinates of the specified object.
    The indices represent a three dimensional volume in the local space of the bounds object where the origin is in the -X +Y +Z corner.
    Can raise OutOfBoundsException and ZeroSizeException.

    Args:
        properties (Blender properties object): A Blender object containing user preferences.
        bounds_data (BrickBounds): A BrickBounds object containing the bounds data.
        grid_obj (Blender object): A Blender object representing a brick grid definition.

    Returns:
        A tuple in the following format: ( (min_width, max_width), (min_depth, max_depth), (min_height, max_height) )
    """
    halved_dimensions = [value * const.DECIMAL_HALF for value in bounds_data.dimensions]

    # Find the minimum and maximum coordinates for the brick grid object.
    grid_min, grid_max = __get_world_min_max(grid_obj)

    # ROUND & CAST
    # USER SCALE: Multiply by user defined scale.
    grid_min = __multiply_sequence(properties.scale, __to_decimal(grid_min))
    grid_max = __multiply_sequence(properties.scale, __to_decimal(grid_max))

    # Recenter the coordinates to the bounds. (Also rounds the values.)
    grid_min = __world_to_local(grid_min, bounds_data.world_center)
    grid_max = __world_to_local(grid_max, bounds_data.world_center)

    # Round coordinates to the nearest plate.
    grid_min = __round_to_plate_coordinates(grid_min, bounds_data.dimensions, properties.plate_height)
    grid_max = __round_to_plate_coordinates(grid_max, bounds_data.dimensions, properties.plate_height)

    if __all_within_bounds(grid_min, bounds_data.dimensions) and __all_within_bounds(grid_max, bounds_data.dimensions):
        # Convert the coordinates into brick grid sequence indices.

        # Minimum indices.
        if properties.forward_axis is Axis3D.NEG_X or properties.forward_axis is Axis3D.NEG_Y:
            # Translate coordinates to negative X axis.
            # -X: Index 0 = front of the brick.
            # -Y: Index 0 = left of the brick.
            grid_min[X] = grid_min[X] - halved_dimensions[X]
        else:
            # Translate coordinates to positive X axis.
            # +X: Index 0 = front of the brick.
            # +Y: Index 0 = left of the brick.
            grid_min[X] = grid_min[X] + halved_dimensions[X]

        if properties.forward_axis is Axis3D.POS_X or properties.forward_axis is Axis3D.NEG_Y:
            # Translate coordinates to negative Y axis.
            # +X: Index 0 = left of the brick.
            # -Y: Index 0 = front of the brick.
            grid_min[Y] = grid_min[Y] - halved_dimensions[Y]
        else:
            # Translate coordinates to positive Y axis.
            # +Y: Index 0 = front of the brick.
            # -X: Index 0 = left of the brick.
            grid_min[Y] = grid_min[Y] + halved_dimensions[Y]

        # Translate coordinates to negative Z axis, height to plates.
        grid_min[Z] = (grid_min[Z] - halved_dimensions[Z]) / properties.plate_height

        # Maximum indices.
        if properties.forward_axis is Axis3D.NEG_X or properties.forward_axis is Axis3D.NEG_Y:
            grid_max[X] = grid_max[X] - halved_dimensions[X]
        else:
            grid_max[X] = grid_max[X] + halved_dimensions[X]

        if properties.forward_axis is Axis3D.POS_X or properties.forward_axis is Axis3D.NEG_Y:
            grid_max[Y] = grid_max[Y] - halved_dimensions[Y]
        else:
            grid_max[Y] = grid_max[Y] + halved_dimensions[Y]

        grid_max[Z] = (grid_max[Z] - halved_dimensions[Z]) / properties.plate_height

        # Swap min/max Z index and make it positive. Index 0 = top of the brick.
        temp = grid_min[Z]
        grid_min[Z] = abs(grid_max[Z])
        grid_max[Z] = abs(temp)

        if properties.forward_axis is Axis3D.POS_X:
            # Swap min/max depth and make it positive.
            temp = grid_min[Y]
            grid_min[Y] = abs(grid_max[Y])
            grid_max[Y] = abs(temp)

            grid_min = common.swizzle(grid_min, "bac")
            grid_max = common.swizzle(grid_max, "bac")
        elif properties.forward_axis is Axis3D.NEG_X:
            # Swap min/max width and make it positive.
            temp = grid_min[X]
            grid_min[X] = abs(grid_max[X])
            grid_max[X] = abs(temp)

            grid_min = common.swizzle(grid_min, "bac")
            grid_max = common.swizzle(grid_max, "bac")
        elif properties.forward_axis is Axis3D.NEG_Y:
            # Swap min/max depth and make it positive.
            temp = grid_min[Y]
            grid_min[Y] = abs(grid_max[Y])
            grid_max[Y] = abs(temp)

            # Swap min/max width and make it positive.
            temp = grid_min[X]
            grid_min[X] = abs(grid_max[X])
            grid_max[X] = abs(temp)
        # Else properties.forward_axis is Axis3D.POS_Y: do nothing

        grid_min = __force_to_ints(grid_min)
        grid_max = __force_to_ints(grid_max)

        if not __has_volume(grid_min, grid_max):
            raise ZeroSizeException()
        else:
            # Return the index ranges as a tuple: ( (min_width, max_width), (min_depth, max_depth), (min_height, max_height) )
            return ((grid_min[X], grid_max[X]),
                    (grid_min[Y], grid_max[Y]),
                    (grid_min[Z], grid_max[Z]))
    else:
        raise OutOfBoundsException()

# =========================
# Main Processing Functions
# =========================


def __process_bounds_object(export_scale, obj):
    """Processes a manually defined bounds Blender object.

    Args:
        export_scale (float): A user defined percentage value to scale all values by.
        obj (Blender object): The Blender object defining the bounds of the brick that the user created.

    Returns:
        A BrickBounds object.
    """
    # Find the minimum and maximum world coordinates for the bounds object.
    bounds_min, bounds_max = __get_world_min_max(obj)

    # ROUND & CAST
    bounds_data = __calculate_bounds(export_scale, __to_decimal(bounds_min), __to_decimal(bounds_max))

    # Store the name for logging and determining whether the bounds were defined or automatically calculated.
    bounds_data.object_name = obj.name

    return bounds_data


def __process_coverage(properties, blb_data):
    """Calculates the coverage data if the user has defined so in the properties.
    If user does not want coverage, default coverage data will be used.

    Args:
        properties (Blender properties object): A Blender object containing user preferences.
        blb_data (BLBData): A BLBData object containing all the necessary data for writing a BLB file.

    Returns:
        A sequence of BLB coverage data.
    """
    if properties.blendprop.calculate_coverage:
        calculate_side = ((properties.blendprop.coverage_top_calculate,
                           properties.blendprop.coverage_bottom_calculate,
                           properties.blendprop.coverage_north_calculate,
                           properties.blendprop.coverage_east_calculate,
                           properties.blendprop.coverage_south_calculate,
                           properties.blendprop.coverage_west_calculate))

        hide_adjacent = ((properties.blendprop.coverage_top_hide,
                          properties.blendprop.coverage_bottom_hide,
                          properties.blendprop.coverage_north_hide,
                          properties.blendprop.coverage_east_hide,
                          properties.blendprop.coverage_south_hide,
                          properties.blendprop.coverage_west_hide))

        return __calculate_coverage(calculate_side,
                                    hide_adjacent,
                                    blb_data.brick_grid,
                                    properties.forward_axis)
    else:
        return __calculate_coverage()


def __vector_length(va, vb):
    """Calculates the length of the vector starting at va and ending at vb.

    Args:
        va (Vector): Vector A.
        vb (Vector): Vector B.

    Returns:
        The length of the vector AB.
    """
    return (vb - va).length


def __distance(a, b):
    """Calculates the Euclidean distance between the specified coordinates A and B in three-dimensional space.

    Args:
        a (sequence of numbers): Coordinates of point A.
        b (sequence of numbers): Coordinates of point B.

    Returns:
        The distance between points A and B.
    """
    return sqrt((b[X] - a[X]) ** 2 +
                (b[Y] - a[Y]) ** 2 +
                (b[Z] - a[Z]) ** 2)


def __calculate_quad_width_height(len_top, len_right, len_bottom, len_left):
    """Calculates the best width and height of a quad with the specified coordinates.
    If one quad side has zero length, in other words the quad has degenerated into a triangle, the length of the opposing side is used instead.
    If neither side has zero length, the average of the two is returned.

    Args:
        len_top (Decimal): The length of the top edge of the quad.
        len_right (Decimal): The length of the right edge of the quad.
        len_bottom (Decimal): The length of the bottom edge of the quad.
        len_left (Decimal): The length of the left edge of the quad.

    Returns:
        A tuple (width, height) containing the width and height of the quad as Decimals.
    """
    # If zero, return the other length.
    if Decimal.is_zero(len_top):
        # If len_bottom is zero, quad width is zero as both sides are points.
        width = len_bottom
    elif Decimal.is_zero(len_bottom):
        width = len_top
    else:
        width = (len_top + len_bottom) * const.DECIMAL_HALF

    if Decimal.is_zero(len_left):
        # If len_bottom is zero, quad width is zero as both sides are points.
        height = len_right
    elif Decimal.is_zero(len_right):
        height = len_left
    else:
        height = (len_left + len_right) * const.DECIMAL_HALF

    return (width, height)


def __get_longest_vector_length(points):
    """Gets the length of the longest vector in the specified sequence of points.

    Args:
        points (sequence of Vectors): A sequence of points in n-dimensional space where two successive points make a vector.
                                      Must have an even number of elements.

    Returns:
        The length of the longest vector or None if a sequence with an odd number of elements was provided.
    """
    count = len(points)
    longest = 0

    if __is_even(count):
        for idx in range(0, count, 2):
            length = __vector_length(points[idx], points[idx + 1])

            if length > longest:
                longest = length

        # ROUND & CAST
        return __to_decimal(longest)
    else:
        return None


def __get_quad_dir_idx_top_tex(coords):
    """Gets an index representing the direction the top edge of the quad is pointing for UV mapping the TOP brick texture.

    Args:
        coords (sequence of Vectors): A sequence of 4 vectors representing the 3D positions of the vertices of a quad.

    Returns:
        An integer representing a 90 degree sector where sector index:
        0 is from ]315, 45] degrees
        1 is from ]45, 135] degrees
        2 is from ]135, 225] degrees
        3 is from ]225, 315] degrees
    """
    # TODO: Make this better. Why is the start of the sector exclusive?
    # A vector pointing to the right of the quad.
    vec_right = coords[0] - coords[3]

    horizontal = Decimal.is_zero(__to_decimal(vec_right[Z], "1.0"))

    # There are 4 sectors of 90 degrees.
    # Sector 0 is from 315 degrees to 45 degrees.
    # Sector 1 is from 45 degrees to 135 degrees and so on.
    # However, by rotating the brick right vector by +45 degrees and assuming the sectors are:
    # 0: 0 to 90
    # 1: 90 to 180 etc.
    # I'm doing the exact same thing as with the non-axis aligned sectors but the math is much simpler.

    if horizontal:
        # +45 degree rotation around the Z axis.
        vec_right.rotate(Euler((0.0, 0.0, radians(45.0)), 'XYZ'))

        # ROUND & CAST
        posx = __to_decimal(vec_right[X]) >= 0
        posy = __to_decimal(vec_right[Y]) >= 0

        if posx and posy:
            return 0
        elif not posx and posy:
            return 1
        elif not posx and not posy:
            return 2
        else:
            # posx and not posy
            return 3
    else:
        # +45 degree rotation around the Y axis.
        vec_right.rotate(Euler((0.0, radians(45.0), 0.0), 'XYZ'))

        # ROUND & CAST
        posx = __to_decimal(vec_right[X]) > 0
        posz = __to_decimal(vec_right[Y]) > 0

        # You cannot win with vertical TOP texture.
        # This order is the best I could find.
        if posx and posz:
            return 2
        elif not posx and posz:
            return 3
        elif not posx and not posz:
            return 0
        else:
            # posx and not posz
            return 1


def __get_2d_angle_axis(angle, plane=AxisPlane3D.XY):
    """Gets an enum value representing the axis that is the closest to the specified angle.

    Args:
        angle (Number): An angle in radians in the range [0,2pi].
        plane (AxisPlane3D): The AB-plane the angle is aligned on. XY-plane by default.

    Returns:
        An Axis3D value representing a 90 degree sector on the specified AB-plane.
        Angles are CCW from the +A-axis.
           +A axis, sector [315, 45[ degrees.
           +B axis, sector [45, 135[ degrees.
           -A axis, sector [135, 225[ degrees.
           -B axis, sector [225, 315[ degrees.
    """
    # The angle could easily be normalized here, but doing this has helped me track a couple of mistakes in the code.
    if angle < 0 or angle > const.TWO_PI:
        # EXCEPTION
        raise ValueError("__get_2d_angle_axis(angle) expects angle to be normalized to range [0,2pi], value was:", angle)

    if angle >= const.RAD_315_DEG or angle >= 0 and angle < const.RAD_45_DEG:
        if plane == AxisPlane3D.XY:
            return Axis3D.POS_X
        elif plane == AxisPlane3D.XZ:
            return Axis3D.POS_X
        else:  # plane == AxisPlane3D.YZ
            return Axis3D.POS_Y

    # angle >= 45 and
    elif angle < const.RAD_135_DEG:
        if plane == AxisPlane3D.XY:
            return Axis3D.POS_Y
        elif plane == AxisPlane3D.XZ:
            return Axis3D.POS_Z
        else:  # plane == AxisPlane3D.YZ
            return Axis3D.POS_Z

    # angle >= 135 and
    elif angle < const.RAD_225_DEG:
        if plane == AxisPlane3D.XY:
            return Axis3D.NEG_X
        elif plane == AxisPlane3D.XZ:
            return Axis3D.NEG_X
        else:  # plane == AxisPlane3D.YZ
            return Axis3D.NEG_Y

    # angle >= 225 and angle < 315
    else:
        if plane == AxisPlane3D.XY:
            return Axis3D.NEG_Y
        elif plane == AxisPlane3D.XZ:
            return Axis3D.NEG_Z
        else:  # plane == AxisPlane3D.YZ
            return Axis3D.NEG_Z


def __get_normal_axis(normal):
    """Determines the closest axis of the specified normal vector.

    Args:
        normal (Vector): A normal vector in XYZ-space.

    Returns:
        An Axis3D value.
    """
    sign_x = numpy.sign(normal[X])
    sign_y = numpy.sign(normal[Y])
    sign_z = numpy.sign(normal[Z])
    point = False

    # atan(a/b) output is in range ]-pi/2,pi/2[
    # We need the angle in range [0,2pi] (or [0,2pi[, doesn't actually matter) for __get_2d_angle_axis(angle)
    # if a > 0 and b > 0: angle > 0: angle       is in range [0,2pi[
    # if a > 0 and b < 0: angle < 0: angle + pi  is in range [0,2pi[
    # if a < 0 and b > 0: angle < 0: 2pi + angle is in range [0,2pi[
    # if a < 0 and b < 0: angle > 0: angle + pi  is in range [0,2pi[

    # Check for axis-aligned cases.
    # Determine the plane the normal lies on (if any).
    # Calculate the angle of the normal on that plane with atan.

    # Normal in XYZ-space.
    if sign_x == 0:

        # Normal on YZ-plane.
        if sign_y == 0:

            # Normal on Z-axis.
            if sign_z == 0:
                # Normal is a point.
                point = True
            elif sign_z > 0:
                # Normal on +Z-axis.
                return Axis3D.POS_Z
            else:
                # Normal on -Z-axis.
                return Axis3D.NEG_Z

        elif sign_z == 0:

            # Normal on Y-axis.
            if sign_y > 0:
                # Normal on +Y-axis.
                return Axis3D.POS_Y
            else:
                # Normal on -Y-axis.
                return Axis3D.NEG_Y

        else:
            # Normal on YZ-plane, Y != 0.
            plane = AxisPlane3D.YZ
            angle = atan(normal[Z] / normal[Y])

            # Signs must be checked in this order.
            if sign_y < 0:
                angle = angle + pi
            elif sign_z < 0:  # angle < 0
                angle = const.TWO_PI + angle
    else:

        # Normal in XYZ-space, X != 0.
        if sign_y == 0:

            # Normal on XZ-plane.
            if sign_z == 0:

                # Normal on X-axis.
                if sign_x > 0:
                    # Normal on +X-axis.
                    return Axis3D.POS_X
                else:
                    # Normal on -X-axis.
                    return Axis3D.NEG_X

            else:
                # Normal on XZ-plane, X != 0, Z != 0.
                plane = AxisPlane3D.XZ
                angle = atan(normal[Z] / normal[X])

                if sign_x < 0:
                    angle = angle + pi
                elif sign_z < 0:  # angle < 0
                    angle = const.TWO_PI + angle

        elif sign_z == 0:
            # Normal in XY-plane, X != 0, Y != 0.
            plane = AxisPlane3D.XY
            angle = atan(normal[Y] / normal[X])

            if sign_x < 0:
                angle = angle + pi
            elif sign_y < 0:  # angle < 0
                angle = const.TWO_PI + angle

        else:
            # Normal in XYZ-space, X != 0, Y != 0, Z != 0.
            angle = None
            plane = None

    if point:
        # EXCEPTION
        raise ValueError("__get_normal_axis(normal) expects a vector, point '{}' given instead.".format(normal))

    if plane is None:
        # TODO: Z-axis is ignored for now. Assume XY-plane.
        plane = AxisPlane3D.XY
        angle = atan(normal[Y] / normal[X])

        if sign_x < 0:
            angle = angle + pi
        elif sign_y < 0:  # angle < 0
            angle = const.TWO_PI + angle

    return __get_2d_angle_axis(angle, plane)


def __string_to_uv_layer_name(string):
    """Creates the UV layer name for automatically calculated UVs from the specified string.

    Args:
        string (string): A string.

    Returns:
        A UV layer name.
    """
    return "{}{}".format(const.BLB_PREFIX_TEXTURE, string.upper())


def __calc_quad_max_edge_len_idx(sorted_verts):
    """Gets an index representing the axis that is the closest to the specified angle.

    Args:
        sorted_verts (2D matrix of Numbers): A sequence of 4 sequences, where each sequence contains the (X, Y, Z) coordinates of a vertex in a quad in CW order.

    Returns:
        A tuple containing two elements.
        Element 0: The length of the longest edge in the specified quad.
        Element 1: The index of the first vertex in CW order of the longest edge in the specified quad.
    """
    max_len = Decimal("-1")
    max_len_idx = -1
    #quad_center = Vector((0, 0))

    for idx in range(0, 4):
        this_vert = sorted_verts[idx]
        # ROUND & CAST: Length of edge from this vertex to the next one.
        length = __to_decimal(__distance(this_vert, sorted_verts[(idx + 1) % 4]))

        if length > max_len:
            max_len = length
            max_len_idx = idx

        #quad_center.x += this_vert[X]
        #quad_center.y += this_vert[Y]

    #quad_center.x /= 4.0
    #quad_center.y /= 4.0

    #v0 = sorted_verts[max_len_idx]
    #v1 = sorted_verts[(max_len_idx + 1) % 4]

    #max_len_center = Vector(((v0[X] + v1[X]) * 0.5, (v0[Y] + v1[Y]) * 0.5))

    #dx = max_len_center[X] - quad_center[X]
    #dy = max_len_center[Y] - quad_center[Y]

    # Angle in range [-pi, pi] from the positive X-axis.
    #max_len_angle = atan2(dy, dx)
    # Convert to range [0,2pi]
    #max_len_angle = 2 * pi + max_len_angle if max_len_angle < 0 else max_len_angle

    #angle_idx = __get_angle_axis_idx(max_len_angle)
    return (max_len, max_len_idx)


def __calculate_uvs(brick_texture, vert_coords, normal, forward_axis):
    """Calculates the UV coordinates for the specified texture and quad containing the specified vertices.
    In unsupported cases, default UVs are returned.

    Args:
        brick_texture (BrickTexture): A value from the BrickTexture enum.
        vert_coords (sequence of coordinates): A sequence of 4 local space coordinates of a face in CW order.
                                              The vertex order must be the same that is written to the BLB file.
        normal (sequence of numbers): The normal vector of the quad.
        forward_axis (Axis3D): A value of the Axis3D enum. The axis that will point forwards in-game.

    Returns:
        A tuple with two elements.
        The first element is a tuple containing 4 sets of UV coordinates (One pair for each vertex in the quad.) as tuples for the BLB file.
        The second element is a tuple containing the UV coordinates to be stored in the Blender mesh, or None if the coordinates are the same as the BLB ones.
    """
    def get_side_uv(length):
        """Calculates the U and V component for an edge of the specified length to use with the SIDE texture.

        Args:
            length (number): The length of an edge.

        Returns:
            The U or V component to use with SIDE texture UVs as a Decimal.
        """
        # The UV coordinate calculation equations were created by a Blockland Forums user BlackDragonIV about 5 years ago.
        # How he came up with it is anyone's guess.
        # The original equation uses a multiplier of 5 for the height, but I believe that is because it was designed to be used with brick sizes where the height is the height of the brick in number of plates.
        # The values used here are derived from vertex coordinates which means I can use the same equation for both U and V components.
        # Alternatively: (11 - (11 / length) * 2) / const.BRICK_TEXTURE_RESOLUTION
        # ROUND & CAST
        return __to_decimal((11 - 22 / length) / const.BRICK_TEXTURE_RESOLUTION)

    normal_axis = __get_normal_axis(normal)

    # Sanity check.
    if len(vert_coords) < 4:
        # EXCEPTION
        raise ValueError("__calculate_uvs(brick_texture, vert_coords, normal) function expects a quad, input polygon was not a quad.")

    idx_coord = [(idx, coord) for idx, coord in enumerate(vert_coords)]

    # Find the top left vertex of an arbitrary quad.

    # Sort sequence by Z coordinates high to low.
    max_z_coords = sorted(idx_coord, key=lambda k: [k[1][Z]], reverse=True)

    # Get maximum Z coordinate.
    max_z = max_z_coords[0][1][Z]

    # Remove coordinates from the sequence that are not on the same height with the highest vert.
    max_z_coords = [idx_coord for idx_coord in max_z_coords if idx_coord[1][Z] == max_z]

    # max_z_coords now contains all topmost vertices in the quad.
    # Now determine what "left" means according to the normal of the quad.

    if normal_axis.index() is X:
        # Quad aligned with X axis.
        # Sort sequence by Y coordinates.
        # If facing positive X axis, sort coordinates from -Y to +Y = not reversed.
        # Break ties by sorting by index.
        top_left_candidates = sorted(max_z_coords, key=lambda k: [k[1][Y], k[0]], reverse=not normal_axis.is_positive())
    elif normal_axis.index() is Y:
        # Quad aligned with Y axis.
        # Sort sequence by X coordinates.
        # If facing positive Y axis, sort coordinates from +X to -X = reversed.
        # Break ties by sorting by index.
        top_left_candidates = sorted(max_z_coords, key=lambda k: [k[1][X], k[0]], reverse=normal_axis.is_positive())
    else:  # normal_axis.index() is Z:
        # Quad aligned with Z axis.
        # Sort sequence by X coordinates.
        # Regardless if facing positive or negative Z axis, sort coordinates from -X to +X = not reversed.
        # Break ties by sorting by index.
        top_left_candidates = sorted(max_z_coords, key=lambda k: [k[1][X], k[0]], reverse=False)

    # top_left_candidates[0] is the vertex with the largest Z coordinate and smallest/largest coordinate on the appropriate axis.
    # Thus it is the top left corner of the quad in its local space.
    top_left_idx = top_left_candidates[0][0]

    sorted_idx_coord = idx_coord[top_left_idx:] + idx_coord[:top_left_idx]
    # Split the sorted sequence of (idx, coord) tuples into separate lists for ease of use.
    sorted_verts_idxs, sorted_verts = zip(*sorted_idx_coord)

    # print("__calculate_uvs | Sorted quad:")
    # for icoord in sorted_idx_coord:
    #    print("\t", icoord)

    # sorted_verts must be in CW order with element 0 being the top left corner.
    # ROUND & CAST: length using user specified precision.
    len_top = __to_decimal(__distance(sorted_verts[0], sorted_verts[1]))
    len_right = __to_decimal(__distance(sorted_verts[1], sorted_verts[2]))
    len_bottom = __to_decimal(__distance(sorted_verts[2], sorted_verts[3]))
    len_left = __to_decimal(__distance(sorted_verts[3], sorted_verts[0]))

    best_quad_size = __calculate_quad_width_height(len_top, len_right, len_bottom, len_left)

    # For clarity.
    # Width.
    w = best_quad_size[0]
    # Height.
    h = best_quad_size[1]

    # Initialize with default UVs.
    uvs_sorted = const.DEFAULT_UV_COORDINATES
    # May be assigned a value later.
    uvs_blender = None

    # UV tuples are in order: (u, v)
    # Where u is the x axis increasing from left to right.
    # Where v is the y axis increasing from top to bottom.
    if brick_texture is const.BrickTexture.TOP:
        # Works well for axis aligned faces horizontal faces.
        # Works well enough for axis aligned faces vertical faces.
        # Doesn't look bad for all other face orientations.
        # direction = __get_quad_dir_idx_top_tex(sorted_verts)

        uvs_sorted = ((w, h),
                      (0, h),
                      (0, 0),
                      (w, 0))

        if forward_axis is Axis3D.POS_X:
            uvs_blender = ((0, h),
                           (0, 0),
                           (w, 0),
                           (w, h))
        elif forward_axis is Axis3D.NEG_X:
            uvs_blender = ((w, 0),
                           (w, h),
                           (0, h),
                           (0, 0))
        elif forward_axis is Axis3D.POS_Y:
            uvs_blender = ((h, w),
                           (0, w),
                           (0, 0),
                           (h, 0))
        else:  # NEG_Y
            uvs_blender = ((0, 0),
                           (h, 0),
                           (h, w),
                           (0, w))

    elif brick_texture is const.BrickTexture.SIDE:
        # To calculate the UV coordinates for a non-rectangular quad, the and U and V components must be calculated separately for each side.
        # Calculate the UV components for top, left, right, and bottom edges of the quad.
        # If the quad is rectangular then the components of opposing sides are equal.
        u_t = get_side_uv(len_top)
        v_r = get_side_uv(len_right)
        u_b = get_side_uv(len_bottom)
        v_l = get_side_uv(len_left)

        # print("__calculate_uvs | Lengths:")
        # print("\tt", u_t, len_top)
        # print("\tr", v_r, len_right)
        # print("\tb", u_b, len_bottom)
        # print("\tl", v_l, len_left)

        # Subtracting from 1 mirrors the coordinate.
        uvs_sorted = ((u_t, v_l),
                      (1 - u_t, v_r),
                      (1 - u_b, 1 - v_r),
                      (u_b, 1 - v_l))
    elif brick_texture is const.BrickTexture.BOTTOMEDGE:
        # Bottom edge is a special case where the average width/height does not work and the top left may not be what was determined by the sorting algorithm above.
        # We need the length of the longest edge in the quad, the direction it is pointing, and the index of the first vertex of the longest edge (CW order).
        edge_info = __calc_quad_max_edge_len_idx(sorted_verts)
        max_len = edge_info[0]
        # This is the index of the new top left corner.
        top_left_offset = edge_info[1]

        # print("__calculate_uvs | bottomedge, first vertex of longest edge (CW):", top_left_offset)
        # print("__calculate_uvs | bottomedge, longest edge length:", max_len)

        uvs_sorted = ((-0.5, 0),
                      (max_len - const.DECIMAL_HALF, 0),
                      (max_len - 1, 0.5),
                      (0, 0.5))

        uvs_blender = __bl_blender_uv_origin_swap(uvs_sorted)

        if top_left_offset != 0:
            # Move each element in sorted_order forwards by top_left_offset and wrap around.
            # This maps element 0 = first vertex of longest edge in uvs_sorted to element 0 = first vertex in sorted_verts.
            # The UVs are later swizzled from sorted_verts order back to the BLB/Blender order for use in Blender.
            uvs_sorted = common.offset_sequence(uvs_sorted, top_left_offset)

            # print("__calculate_uvs | uvs_sorted after bottomedge swizzle:")
            # for uv in uvs_sorted:
            #     print("\t", uv)

    elif brick_texture is const.BrickTexture.BOTTOMLOOP:
        uvs_sorted = ((0, w),
                      (0, 0),
                      (h, 0),
                      (h, w))

    elif brick_texture is const.BrickTexture.PRINT:
        uvs_sorted = ((0, 0),
                      (1, 0),
                      (1, 1),
                      (0, 1))

    elif brick_texture is const.BrickTexture.RAMP:
        uvs_sorted = ((0, w),
                      (0, 0),
                      (h, 0),
                      (h, w))

    else:
        # EXCEPTION
        raise ValueError("Unknown texture name '{}'".format(brick_texture))

    #print("__calculate_uvs | uvs_sorted:")
    # for uv in uvs_sorted:
    #    print("\t", uv)

    # Calculate the offset.
    # Index 0 is always the first element in the input vertex order by definition.
    # Negate because we are doing the transformation backwards: we want 0 back to the start of the list.
    blb_to_blender_offset = -sorted_verts_idxs.index(0)
    # print("__calculate_uvs | Index offset:", blb_to_blender_offset)

    if blb_to_blender_offset == 0:
        uvs_blb = uvs_sorted
    else:
        # The vertices in Blender are in the order stored in idx_coord.
        # To calculate the UVs the vertices had to be sorted into sorted_verts.
        # sorted_verts are not necessarily in the same order as the vertices in idx_coord.
        # sorted_verts sequence contains 4 tuples where the first element of each tuple is the old index of that vertex (or UV coordinate).
        # To map the calculated BLB UV coordinates into something usable in Blender, we need to swizzle the UV pairs back into the old order.
        uvs_blb = common.offset_sequence(uvs_sorted, blb_to_blender_offset)

    #print("__calculate_uvs | uvs_blb:")
    # for uv in uvs_blb:
    #    print("\t", uv)
    # if uvs_blender:
    #    print("__calculate_uvs | uvs_blender:")
    #    for uv in uvs_blender:
    #        print("\t", uv)

    return (uvs_blb, uvs_blender)


def __bl_blender_uv_origin_swap(uvs):
    """Converts Blockland (origin is top left) to Blender (origin is bottom left) UV coordinates and the other way around.

    Args:
        uvs (sequence): A sequence of sequences containing UV pairs.

    Returns:
        A new tuple of transformed coordinate tuples.
    """
    return tuple([(uv[X], 1 - uv[Y]) for uv in uvs])


def __get_first_uv_data(uv_layers, mesh_loops, loop_indices, generated_uv_layer_names=None):
    """Finds the alphabetically first UV layer that contains UV coordinates other than (0.0, 0.0) for at least one vertex in the specified loop in the specified mesh.

    Args:
        uv_layers (OrderedDict): An ordered dictionary containing the UV layer name as key, and the UV layer data as value, alphabetically ordered by UV layer name.
        mesh_loops (sequence of MeshLoop): A Blender collection of MeshLoop objects.
        loop_indices (sequence of numbers): The sequence of indices of this loop (polygon) in the specified mesh.
        generated_uv_layer_names (sequence of strings): A sequence of UV layer names that are generated in code.
                                                        If not None, only manually created UV data (not in any of the generated layers) is checked for.

    Returns:
        A tuple containing the UV layer name in the first element and the sequence of UV coordinates in the second element.
        None if the specified polygon had no UV data in any of the UV layers.
    """
    uv_key = None

    # Loop through loop indices (vertices).
    for loop_idx in loop_indices:
        current_loop = mesh_loops[loop_idx]

        # Check UV coordinates for each vertex on every UV layer.
        for name, uv_loop in uv_layers.items():
            if generated_uv_layer_names is not None and name in generated_uv_layer_names:
                # Skip generated UV layers.
                continue
            vertex_uv = uv_loop.data[current_loop.index].uv
            # ROUND & CAST
            # By default all UV coordinates in a layer are (0.0, 0.0).
            # If either UV coordinate is not zero, this UV layer is the first that has some data.
            if not Decimal.is_zero(__to_decimal(vertex_uv[X])) or not Decimal.is_zero(__to_decimal(vertex_uv[Y])):
                uv_key = name
                break
        # Did we find a name?
        if uv_key is not None:
            break

    if uv_key is None:
        return None
    else:
        uv_loop_data = uv_layers[uv_key].data
        return (uv_key, [uv_loop_data[mesh_loops[loop_idx].index].uv for loop_idx in loop_indices])


def __store_uvs_in_mesh(poly_index, mesh, uvs, layer_name):
    """Stores the specified UV coordinates in a UV layer.
    A new UV layer is created if it does not exist, data in an existing UV layer with the same name will be overwritten.

    Args:
        poly_index (int): Index of the polygon in the mesh.
        mesh (Blender Mesh): The mesh to store the UVs in.
        uvs (sequence of sequences): A sequence containing UV pairs.
        layer_name (string): Name to give the UV layer.

    Returns:
        None if UVs were stored successfully or a string containing an error message.
    """
    error_string = "Unable to store UV coordinates in object '{}' while it is in edit mode.".format(mesh.name)

    # If no UV layer exists, create one.
    if layer_name not in mesh.uv_layers.keys():
        mesh.uv_textures.new(layer_name)

    # You need BMesh to modify the UV layers.
    bm = bmesh.new()
    bm.from_mesh(mesh)

    # Blender complains if this isn't done.
    # Apparently you shouldn't do this in tight loops.
    bm.faces.ensure_lookup_table()
    bm.edges.ensure_lookup_table()

    # Get the UV layer in BMesh format.
    bm_uv_layer = bm.loops.layers.uv.get(layer_name)

    # RETURN ON ERROR
    for vert_idx, uv_pair in enumerate(uvs):
        try:
            bm.faces[poly_index].loops[vert_idx][bm_uv_layer].uv = uv_pair
        except AttributeError:
            return error_string
    try:
        bm.to_mesh(mesh)
    except ValueError:
        return error_string


def __process_grid_definitions(properties, blb_data, bounds_data, definition_objects):
    """Processes the specified brick grid definitions.

    Args:
        properties (DerivateProperties): An object containing user properties.
        blb_data (BLBData): A BLBData object containing all the necessary data for writing a BLB file.
        bounds_data (BrickBounds): A BrickBounds object containing the bounds data.
        definition_objects (a sequence of sequences of Blender objects): A sequence containing five sequences of Blender objects representing brick grid definitions.
                                                                        The second sequences must ordered in the reverse priority order.

    Returns:
        A three dimensional array of brick grid symbols, ready for writing to a file.
    """
    # Make one empty list for each of the 5 brick grid definition.
    definition_volumes = [[] for i in range(5)]
    processed = 0
    total_definitions = 0

    for index in range(5):
        for grid_obj in definition_objects[index]:
            total_definitions += 1

            try:
                definition_volumes[index].append(__grid_object_to_volume(properties, bounds_data, grid_obj))
                processed += 1
            except OutOfBoundsException:
                if bounds_data.object_name is None:
                    logger.error("Brick grid definition object '{}' has vertices outside the calculated brick bounds. Definition ignored.".format(grid_obj.name), 1)
                else:
                    logger.error("Brick grid definition object '{}' has vertices outside the bounds definition object '{}'. Definition ignored.".format(
                        grid_obj.name, bounds_data.object_name))
            except ZeroSizeException:
                logger.error("Brick grid definition object '{}' has no volume. Definition ignored.".format(grid_obj.name))

    # Log messages for brick grid definitions.
<<<<<<< HEAD
    if total_definitions < 1:
        logger.warning("No brick grid definitions found. Automatically generated brick grid may be undesirable.", 1)
    elif total_definitions == 1:
        if processed < 1:
            logger.warning(
                "{} brick grid definition found but was not processed. Automatically generated brick grid may be undesirable.".format(total_definitions), 1)
=======
    if total_definitions == 0:
        logger.warning("No brick grid definitions found. Full cuboid brick grid may be undesirable.", 1)
    elif total_definitions == 1:
        if processed == 0:
            logger.warning("{} brick grid definition found but was not processed. Full cuboid brick grid may be undesirable.".format(total_definitions), 1)
>>>>>>> d46aca0d
        else:
            logger.info("Processed {} of {} brick grid definition.".format(processed, total_definitions), 1)
    else:
        # Found more than one.
<<<<<<< HEAD
        if processed < 1:
            logger.warning(
                "{} brick grid definitions found but were not processed. Automatically generated brick grid may be undesirable.".format(total_definitions), 1)
=======
        if processed == 0:
            logger.warning("{} brick grid definitions found but were not processed. Full cuboid brick grid may be undesirable.".format(total_definitions), 1)
>>>>>>> d46aca0d
        else:
            logger.info("Processed {} of {} brick grid definitions.".format(processed, total_definitions), 1)

    # Take the custom forward axis into account.
    if properties.forward_axis is Axis3D.POS_X or properties.forward_axis is Axis3D.NEG_X:
        grid_width = blb_data.brick_size[X]
        grid_depth = blb_data.brick_size[Y]
    else:
        grid_width = blb_data.brick_size[Y]
        grid_depth = blb_data.brick_size[X]

    grid_height = blb_data.brick_size[Z]

    # Initialize the brick grid with the empty symbol with the dimensions of the brick.
    brick_grid = [[[const.GRID_OUTSIDE for w in range(grid_width)] for h in range(grid_height)] for d in range(grid_depth)]

    if total_definitions < 1:
        # Write the default brick grid.
        for d in range(grid_depth):
            for h in range(grid_height):
                is_top = (h == 0)  # Current height is the top of the brick?
                is_bottom = (h == grid_height - 1)  # Current height is the bottom of the brick?

                if is_bottom and is_top:
                    symbol = const.GRID_BOTH
                elif is_bottom:
                    symbol = const.GRID_DOWN
                elif is_top:
                    symbol = const.GRID_UP
                else:
                    symbol = const.GRID_INSIDE

                # Create a new list of the width of the grid filled with the selected symbol.
                # Assign it to the current height.
                brick_grid[d][h] = [symbol] * grid_width
    else:
        # Write the calculated definition_volumes into the brick grid.
        for index, volumes in enumerate(definition_volumes):
            # Get the symbol for these volumes.
            symbol = properties.grid_definitions_priority[index]
            for volume in volumes:
                # Modify the grid by adding the symbol to the correct locations.
                __modify_brick_grid(brick_grid, volume, symbol)

    return brick_grid


def __process_collision_definitions(properties, blb_data, bounds_data, definition_objects):
    """Processes the specified collision definitions.

    Args:
        properties (DerivateProperties): An object containing user properties.
        blb_data (BLBData): A BLBData object containing all the necessary data for writing a BLB file.
        bounds_data (BrickBounds): A BrickBounds object containing the bounds data.
        definition_objects (a sequence of Blender object): A sequence of Blender objects representing collision definitions.

    Returns:
        A sequence of tuples: [ (center coordinates in the local space of the brick, collision cuboid dimensions), ]
        Sequence can be empty.
    """
    collisions = []
    processed = 0

<<<<<<< HEAD
    if properties.blendprop.custom_collision:
        if len(definition_objects) > const.MAX_BRICK_COLLISION_CUBOIDS:
            logger.error("{0} collision cuboids defined but {1} is the maximum. Only the first {1} will be processed.".format(
                len(definition_objects), const.MAX_BRICK_COLLISION_CUBOIDS), 1)
=======
    if len(definition_objects) > 10:
        logger.error("{} collision cuboids defined but 10 is the maximum, only using the first 10.".format(len(definition_objects)), 1)
>>>>>>> d46aca0d

        for obj in definition_objects[:const.MAX_BRICK_COLLISION_CUBOIDS]:
            vert_count = len(obj.data.vertices)

            # At least two vertices are required for a valid bounding box.
            if vert_count < 2:
                logger.error("Collision definition object '{}' has less than 2 vertices. Definition ignored.".format(obj.name), 1)
                # Skip the rest of the loop and return to the beginning.
                continue
            elif vert_count > 8:
                logger.warning(
                    "Collision definition object '{}' has more than 8 vertices suggesting a shape other than a cuboid. The bounding box of this mesh will be used.".format(obj.name), 1)
                # The mesh is still valid.

            # Find the minimum and maximum coordinates for the collision object.
            col_min, col_max = __get_world_min_max(obj)

            # ROUND & CAST
            # USER SCALE: Multiply by user defined scale.
            col_min = __multiply_sequence(properties.scale, __to_decimal(col_min))
            col_max = __multiply_sequence(properties.scale, __to_decimal(col_max))

<<<<<<< HEAD
            # Recenter the coordinates to the bounds. (Also rounds the values.)
            col_min = __world_to_local(col_min, bounds_data.world_center)
            col_max = __world_to_local(col_max, bounds_data.world_center)
=======
        # ROUND & CAST
        # USER SCALE: Multiply by user defined scale.
        col_min = __multiply_sequence(properties.scale, __to_decimal(col_min))
        col_max = __multiply_sequence(properties.scale, __to_decimal(col_max))

        # Recenter the coordinates to the bounds. (Also rounds the values.)
        col_min = __world_to_local(col_min, bounds_data.world_center)
        col_max = __world_to_local(col_max, bounds_data.world_center)

        # Technically collision outside brick bounds is not invalid but the collision is also horribly broken and as such is not allowed.
        if __all_within_bounds(col_min, bounds_data.dimensions) and __all_within_bounds(col_max, bounds_data.dimensions):
            if not __has_volume(col_min, col_max):
                # TODO: Test this. Does it actually work in game?
                logger.error("Collision definition object '{}' has no volume. Definition ignored.".format(obj.name), 1)
                # Skip the rest of the loop.
                continue
>>>>>>> d46aca0d

            # Technically collision outside brick bounds is not invalid but the collision is also horribly broken and as such is not allowed.
            if __all_within_bounds(col_min, bounds_data.dimensions) and __all_within_bounds(col_max, bounds_data.dimensions):
                if not __has_volume(col_min, col_max):
                    logger.error("Collision definition object '{}' has no volume. Definition ignored.".format(obj.name), 1)
                    # Skip the rest of the loop.
                    continue

                center = []
                dimensions = []

                # Find the center coordinates and dimensions of the cuboid.
                for index, value in enumerate(col_max):
                    center.append((value + col_min[index]) * const.DECIMAL_HALF)
                    dimensions.append(value - col_min[index])

<<<<<<< HEAD
                # ROUND & CAST
                # Add the center and dimensions to the definition data as a tuple.
                # The center coordinates and dimensions are in plate coordinates.
                collisions.append((__sequence_z_to_plates(center, properties.plate_height), __sequence_z_to_plates(dimensions, properties.plate_height)))

                processed += 1
=======
            # ROUND & CAST
            # Add the center and dimensions to the definition data as a tuple.
            # The coordinates and dimensions are in plates.
            collisions.append((__sequence_z_to_plates(center, properties.plate_height), __sequence_z_to_plates(dimensions, properties.plate_height)))
        else:
            if bounds_data.object_name is None:
                logger.error("Collision definition object '{}' has vertices outside the calculated brick bounds. Definition ignored.".format(obj.name), 1)
            else:
                logger.error("Collision definition object '{}' has vertices outside the bounds definition object '{}'. Definition ignored.".format(
                    obj.name, bounds_data.object_name), 1)

    defcount = len(definition_objects)
    # Log messages for collision definitions.
    # FIXME: Skip collision processing if calculating collision!
    if defcount == 0:
        if properties.blendprop.calculate_collision:
            logger.info("No collision definitions found. Brick collision will be the same size as the brick bounds.", 1)
        else:
            logger.warning("No collision definitions found. Brick will have no collision.", 1)
    elif defcount == 1:
        if processed == 0:
            if properties.blendprop.calculate_collision:
                # TODO: Remove.
                logger.warning(
                    "{} collision definition found but was not processed. Brick collision will be the same size and shape as the bounds.".format(defcount), 1)
>>>>>>> d46aca0d
            else:
                if bounds_data.object_name is None:
                    logger.error("Collision definition object '{}' has vertices outside the calculated brick bounds. Definition ignored.".format(obj.name), 1)
                else:
                    logger.error("Collision definition object '{}' has vertices outside the bounds definition object '{}'. Definition ignored.".format(
                        obj.name, bounds_data.object_name), 1)

        defcount = len(definition_objects)

        # Log messages for collision definitions.
        if defcount < 1:
            logger.warning("No custom collision definitions found.", 1)
        elif defcount == 1:
            if processed < 1:
                logger.warning("{} collision definition found but was not processed.".format(defcount), 1)

            else:
                logger.info("Processed {} of {} collision definition.".format(processed, defcount), 1)
        else:
<<<<<<< HEAD
            # Found more than one.
            if processed < 1:
                logger.warning("{} collision definitions found but were not processed. Calculating full brick collision.".format(defcount), 1)
=======
            logger.info("Processed {} of {} collision definition.".format(processed, defcount), 1)
    else:
        # Found more than one.
        if processed == 0:
            if properties.blendprop.calculate_collision:
                # TODO: Remove.
                logger.warning(
                    "{} collision definitions found but were not processed. Calculating full brick collision.".format(defcount), 1)
>>>>>>> d46aca0d
            else:
                logger.info("Processed {} of {} collision definitions.".format(processed, defcount), 1)

    if processed < 1:
        # No custom collision definitions.

        if properties.blendprop.default_collision == "BOUNDS":
            logger.info("Using bounds as the collision cuboid.", 1)
            # Center of the full brick collision cuboid is at the middle of the brick.
            # The size of the cuboid is the size of the bounds.
            collisions.append(([0, 0, 0], blb_data.brick_size))
        else:
            # properties.blendprop.default_collision == "AABB"
            logger.info("Using the axis-aligned bounding box of visual meshes as the collision cuboid.", 1)
            collisions.append(
                (__world_to_local(
                    bounds_data.aabb_world_center,
                    bounds_data.world_center),
                 __sequence_z_to_plates(
                     bounds_data.aabb_dimensions,
                     properties.plate_height)))

    return collisions


def __process_definition_objects(properties, objects):
    """"Processes all definition objects that are not exported as a 3D model but will affect the brick properties.blendprop.

    Processed definition objects:
        - bounds
        - brick grid
        - collision

    If no bounds object is found, the brick bounds will be automatically calculated using the minimum and maximum coordinates of the vertices in the visible mesh objects.

    Args:
        properties (DerivateProperties): An object containing user properties.
        objects (sequence of Blender objects): The sequence of objects to be processed.

    Returns:
        A tuple containing:
            0. A BLBData object containing the bounds, brick grid, and collision data.
            1. A BrickBounds object containing the brick bounds data.
            2. A sequence of mesh objects that will be exported as visible 3D models.
        Or an error message to be displayed to the user.
    """
    def calculate_aabb(bounds_data, min_world_coord, max_world_coord):
        """Calculates the axis-aligned bounding box data for the specified minimum and maximum world coordinates of visual meshes and stores them to the specified bounds_data object.

        Args:
            bounds_data (BrickBounds): A BrickBounds object containing the bounds data.
            min_coords (sequence of numbers): The minimum coordinates as a sequence: [X, Y, Z]
            max_coords (sequence of numbers): The maximum coordinates as a sequence: [X, Y, Z]
        """
        min_coord = __multiply_sequence(properties.scale, __to_decimal(min_world_coord))
        max_coord = __multiply_sequence(properties.scale, __to_decimal(max_world_coord))

        bounds_data.aabb_dimensions = __calculate_bounding_box_size(min_coord, max_coord)
        bounds_data.aabb_world_center = __calculate_center(min_coord, bounds_data.aabb_dimensions)
        # print("Calculated AABB. Min:", min_coord, "Max:", max_coord, "Size:", bounds_data.aabb_dimensions, "Center:", bounds_data.aabb_world_center)

    blb_data = BLBData()
    bounds_data = None
    collision_objects = []

    # There are 5 brick grid definitions.
    # During this first pass of the objects in the scene we can already sort the definition objects.
    brick_grid_objects = [[] for i in range(5)]

    mesh_objects = []

    # These are vectors because Blender vertex coordinates are stored as vectors.
    # They are used for recording the minimum and maximum vertex world
    # coordinates of all visible meshes so that the brick bounds can be
    # calculated, if they are not defined manually.
    min_world_coordinates = Vector((float("+inf"), float("+inf"), float("+inf")))
    max_world_coordinates = Vector((float("-inf"), float("-inf"), float("-inf")))

    # Loop through all objects in the sequence.
    # The objects in the sequence are sorted so that the oldest created object is last.
    # Process the objects in reverse: from oldest to newest.
    for obj in reversed(objects):

        # PROCESS TOKENS.

        obj_name = obj.name
        obj_name_tokens = __split_object_string_to_tokens(obj_name)
        object_grid_definitions = __get_tokens_from_object_name(obj_name_tokens, properties.grid_def_obj_token_priority)

        # Ignore non-mesh objects
        if obj.type != "MESH":
            if obj_name.upper().startswith(properties.deftokens.bounds):
                logger.error("Object '{}' cannot be used to define bounds, must be a mesh.".format(obj_name), 1)
            elif obj_name.upper().startswith(properties.grid_def_obj_token_priority):
                logger.error("Object '{}' cannot be used to define brick grid, must be a mesh.".format(obj_name), 1)
            elif obj_name.upper().startswith(properties.deftokens.collision):
                logger.error("Object '{}' cannot be used to define collision, must be a mesh.".format(obj_name), 1)

            # Skip the rest of the if.
            continue

        # Is the current object a bounds definition object?
        elif properties.deftokens.bounds in obj_name_tokens:
            if bounds_data is None:
                bounds_data = __process_bounds_object(properties.scale, obj)
                blb_data = __record_bounds_data(properties, blb_data, bounds_data)

                if isinstance(blb_data, str):
                    # Got an error message.
                    return blb_data
                else:
                    plates, bricks = modf(blb_data.brick_size[Z] / 3)
                    bricks = int(bricks)

                    if plates == 0.0:
                        logger.info("Defined brick size: {} wide {} deep and {} tall".format(blb_data.brick_size[X],
                                                                                             blb_data.brick_size[Y],
                                                                                             logger.build_countable_message("", bricks, (" brick", " bricks"))), 1)
                    else:
                        logger.info("Defined brick size: {} wide {} deep {} and {} tall".format(blb_data.brick_size[X],
                                                                                                blb_data.brick_size[Y],
                                                                                                logger.build_countable_message(
                                                                                                    "", bricks, (" brick", " bricks")),
                                                                                                logger.build_countable_message("", blb_data.brick_size[Z] - bricks * 3, (" plate", " plates"))), 1)
            else:
                logger.error("Bounds already defined by '{}', bounds definition '{}' ignored.".format(bounds_data.object_name, obj_name), 1)
                continue

        # Is the current object a collision definition object?
        elif properties.deftokens.collision in obj_name_tokens:
            # Collision definition objects cannot be processed until after the bounds have been defined.
            collision_objects.append(obj)

        # Is the current object a brick grid definition object?
        elif len(object_grid_definitions) > 0:
            if len(object_grid_definitions) > 1:
                logger.error("Multiple brick grid definitions in object '{}', only the first one is used.".format(obj_name), 1)

            # Get the priority index of this grid definition.
            index = properties.grid_def_obj_token_priority.index(object_grid_definitions[0])

            # Brick grid definition objects cannot be processed until after the bounds have been defined.
            # Append the current definition object into the appropriate list.
            brick_grid_objects[index].append(obj)

        # Else the object must be a regular visible mesh that is exported as a 3D model.
        else:
            mesh_objects.append(obj)

            # Record min/max world coordinates for calculating the axis-aligned bounding box.
            min_world_coordinates, max_world_coordinates = __get_world_min_max(obj, min_world_coordinates, max_world_coordinates)

    # No manually created bounds object was found, calculate brick bounds based on the minimum and maximum recorded mesh vertex positions.
    if bounds_data is None:
        logger.warning("No brick bounds definition found. Calculated brick size may be undesirable.", 1)

        # ROUND & CAST
        bounds_data = __calculate_bounds(properties.scale, __to_decimal(min_world_coordinates), __to_decimal(max_world_coordinates))

        blb_data = __record_bounds_data(properties, blb_data, bounds_data)

        if isinstance(blb_data, str):
            # Got an error message.
            return blb_data
        else:
            plates, bricks = modf(blb_data.brick_size[Z] / 3)

        bricks = int(bricks)

        if plates == 0.0:
            logger.info("Calculated brick size: {} wide {} deep and {} tall".format(blb_data.brick_size[X],
                                                                                    blb_data.brick_size[Y],
                                                                                    logger.build_countable_message("", bricks, (" brick", " bricks"))), 1)
        else:
            logger.info("Calculated brick size: {} wide {} deep {} and {} tall".format(blb_data.brick_size[X],
                                                                                       blb_data.brick_size[Y],
                                                                                       logger.build_countable_message("", bricks, (" brick", " bricks")),
                                                                                       logger.build_countable_message("", blb_data.brick_size[Z] - bricks * 3, (" plate", " plates"))), 1)
    elif len(mesh_objects) > 0:
        # Manually defined bounds found, store the axis-aligned bounding box of the visible meshes, provided there are any.
        calculate_aabb(bounds_data, min_world_coordinates, max_world_coordinates)

    # Bounds have been defined, check that brick size is within the limits.
    if blb_data.brick_size[X] <= const.MAX_BRICK_HORIZONTAL_PLATES and blb_data.brick_size[
            Y] <= const.MAX_BRICK_HORIZONTAL_PLATES and blb_data.brick_size[Z] <= const.MAX_BRICK_VERTICAL_PLATES:
        # Multiply the dimensions of the bounding box together: if any dimension is 0.0 the product is 0.0.
        if __sequence_product(blb_data.brick_size) < 1.0:
            # TODO: Actually test this.
            # TODO: Round 0 brick size up to 1?
            # RETURN ON ERROR
            return "Brick has no volume, brick could not be rendered in-game."
        else:
            # Process brick grid and collision definitions now that a bounds definition exists.
            blb_data.brick_grid = __process_grid_definitions(properties, blb_data, bounds_data, brick_grid_objects)
            blb_data.collision = __process_collision_definitions(properties, blb_data, bounds_data, collision_objects)

            # Return the data.
            return (blb_data, bounds_data, mesh_objects)
    else:
        # RETURN ON ERROR
        # The formatter fails miserably if this return is on one line so I've broken it in two.
        msg = "Brick size ({0}x{1}x{2}) exceeds the maximum brick size of {3} wide {3} deep and {4} plates tall.".format(blb_data.brick_size[X],
                                                                                                                         blb_data.brick_size[Y],
                                                                                                                         blb_data.brick_size[Z],
                                                                                                                         const.MAX_BRICK_HORIZONTAL_PLATES,
                                                                                                                         const.MAX_BRICK_VERTICAL_PLATES)
        return "{}\nThe exported brick would not be loaded by the game.".format(msg)


def __process_mesh_data(context, properties, bounds_data, mesh_objects, forward_axis):
    """Gets all the necessary data from the specified Blender objects and sorts all the quads of the mesh_objects into sections for brick coverage to work.

    Args:
        context (Blender context object): A Blender object containing scene data.
        properties (DerivateProperties): An object containing user properties.
        bounds_data (BrickBounds): A BrickBounds object containing the bounds data.
        mesh_objects (sequence of Blender objects): Meshes to be processed.
        forward_axis (Axis3D): A value of the Axis3D enum. The axis that will point forwards in-game.

    Returns:
        A sequence of mesh data sorted into sections or a string containing an error message to display to the user.
    """
    # Create an empty list for each quad section.
    # This is my workaround to making a sort of dictionary where the keys are in insertion order.
    # The quads must be written in a specific order.
    # A tuple cannot be used because the values are changed afterwards when the brick is rotated.
    quads = [[] for i in range(len(const.BLBQuadSection))]

    for obj in mesh_objects:
        count_tris = 0
        count_ngon = 0
        object_name = obj.name
        current_mesh = obj.data

        # Alpha is per-object.
        vertex_color_alpha = None

        logger.info("Exporting object: {}".format(object_name), 1)

        # PROCESS TOKENS

        # PROCESS OBJECT DATA

        # =============
        # Object Colors
        # =============
        colors = None

        if properties.blendprop.use_object_colors:
            tokens = __split_object_string_to_tokens(object_name, True)

            # Does the object name contain the color definition token signifying that it defines the object's color?
            if properties.deftokens.color in tokens:
                # Parse floats from the expected color values.
                floats = __get_color_values(tokens[tokens.index(properties.deftokens.color) + 1:])
                size = len(floats)

                # Did user define at least 4 numerical values?
                if size >= 4:
                    if size > 4:
                        logger.error("More than 4 color values defined for object '{}', only the first 4 values (RGBA) are used.".format(object_name), 2)

                        # We're only interested in the first 4 values: R G B A
                        floats = floats[:4]

                    # Add the RGBA values to the colors, 4 vertices per quad.
                    colors = ([tuple(floats)] * 4)
                elif size > 0:
                    logger.info(
                        "Object '{}' is named as if it were colored but it was ignored because all 4 values (red green blue alpha) were not defined.".format(object_name), 2)

        # Vertex color layer message.
        if len(current_mesh.vertex_colors) > 1:
            logger.warning("Object '{}' has {} vertex color layers, only using the first.".format(
                object_name, len(current_mesh.vertex_colors)), 2)

        # ===================
        # Manual Quad Sorting
        # ===================
        # Manual sorting is per-object.
        section = None
        reset_section = True

        quad_sections = __get_tokens_from_object_name(object_name, properties.quad_sort_definitions)
        section_count = len(quad_sections)

        if section_count >= 1:
            section = const.BLBQuadSection(properties.quad_sort_definitions.index(quad_sections[0]))
            if section_count > 1:
                logger.error("Object '{}' has {} section definitions, only using the first one: {}".format(
                    object_name, section_count, section), 2)

            # TODO: Do forward axis rotation of section in the format_blb_data function?
            # The section needs to rotated according to the forward axis.
            section = __rotate_section_value(section, properties.forward_axis)
            reset_section = False
        # Else: No manual sort.

        # This function creates a new mesh datablock.
        # It needs to be manually deleted later to release the memory, otherwise it will stick around until Blender is closed.
        mesh = obj.to_mesh(context.scene, properties.blendprop.use_modifiers, "PREVIEW", False, False)

        # PROCESS QUAD DATA

        for poly in mesh.polygons:
            # ===================
            # Vertex loop indices
            # ===================
            # Reverse the loop_vert_idxs tuple to CW order. (Blender has a CCW winding order in regards to the face normal.)
            if poly.loop_total == 4:
                # Quad.
                loop_vert_idxs = tuple(reversed(poly.loop_indices))
            elif poly.loop_total == 3:
                # Tri.
                loop_vert_idxs = tuple(reversed(poly.loop_indices)) + (poly.loop_start,)
                count_tris += 1
            else:
                # N-gon.
                count_ngon += 1
                # Cannot process n-gons, skip.
                continue

            # ================
            # Vertex positions
            # ================
            poly_vertex_obj_coords = []
            positions = []

            for vert_idx in loop_vert_idxs:
                # ROUND & CAST
                # Center the position to the current bounds object: coordinates are now in local object space.
                coords = __world_to_local(__to_decimal(__get_vert_world_coord(obj, mesh, vert_idx)), bounds_data.world_center)
                poly_vertex_obj_coords.append(coords)

                # Scale local coordinates according to user-specified scale.
                # Scale local coordinates to brick grid: adjust Z-coordinate.
                # Append to the list of coordinates.
                # USER SCALE: Multiply by user defined scale.
                positions.append(__sequence_z_to_plates(__multiply_sequence(properties.scale, coords), properties.plate_height))

            # ======================
            # Automatic Quad Sorting
            # ======================
            # And the current object does not have a manual definition?
            if section is None:
                reset_section = True
                # Does user want to automatically sort quads?
                if properties.blendprop.auto_sort_quads:
                    # Calculate the section name the quad belongs to.
                    section = __sort_quad(positions, bounds_data.dimensions, properties.plate_height)
                    section = __rotate_section_value(section, properties.forward_axis)
                else:
                    # No auto sort, no definition, use omni.
                    section = const.BLBQuadSection.OMNI
            # Else: The quad had a manual sort, in which case there is no point in calculating the section per quad.

            # =======
            # Normals
            # =======
            poly_normal_normalized = __normalize_vector(obj, poly.normal)

            if poly.use_smooth:
                # Smooth shading.
                # For every loop index in the loop_vert_idxs, calculate the vertex normal and add it to the list.

                # Does the user want to round normals?
                if properties.blendprop.round_normals:
                    # ROUND & CAST
                    normals = [__to_decimal(__loop_index_to_normal_vector(obj, mesh, vert_idx)) for vert_idx in loop_vert_idxs]
                else:
                    normals = [__loop_index_to_normal_vector(obj, mesh, vert_idx) for vert_idx in loop_vert_idxs]
            else:
                # Flat shading: every vertex in this loop has the same normal.
                # A tuple cannot be used because the values are changed afterwards when the brick is rotated.
                # Note for future: I initially though it would be ideal to NOT round the normal values in order to acquire the most accurate results but this is actually false.
                # Vertex coordinates are rounded. The old normals are no longer valid even though they are very close to the actual value.

                # Does the user want to round normals?
                if properties.blendprop.round_normals:
                    # ROUND & CAST
                    normals = [__to_decimal(poly_normal_normalized), ] * 4
                else:
                    normals = [poly_normal_normalized, ] * 4

            # ================
            # BLB texture name
            # ================
            brick_texture = None

            if current_mesh.materials and current_mesh.materials[poly.material_index] is not None:
                matname = current_mesh.materials[poly.material_index].name
                texnames = __get_tokens_from_object_name(matname, const.BrickTexture.as_list())
                texcount = len(texnames)

                if texcount > 0:
                    brick_texture = const.BrickTexture[texnames[0]]

                    if texcount > 1:
                        logger.error("More than one brick texture name found in material '{}', only using the first one.".format(matname), 2)
            # else: No material name or a brick texture was not specified. Keep None to skip automatic UV generation.

            # ===
            # UVs
            # ===
            # TODO: Generate mesh data for the brick bottom if 'bottom' material is used.
            uvs = None

            # Join all material names into one string.
            generated_uv_layer_names = " ".join(current_mesh.materials.keys())
            # Get only the brick texture names.
            generated_uv_layer_names = __get_tokens_from_object_name(generated_uv_layer_names, const.BrickTexture.as_list())
            # List of possible layer names based on the materials of this mesh.
            generated_uv_layer_names = [__string_to_uv_layer_name(texnames) for texnames in generated_uv_layer_names]

            # Sort UV layers by name.
            uv_dict = {key: value for key, value in mesh.uv_layers.items()}
            sorted_uv_layers = OrderedDict(sorted(uv_dict.items()))

            # Get the UV data from the first UV layer that contains non (0.0, 0.0) coordinates for this polygon and doesn't have a generated name.
            uv_data = __get_first_uv_data(sorted_uv_layers, current_mesh.loops, poly.loop_indices, generated_uv_layer_names)

            if uv_data is None:
                # Get the UV data from the first UV layer that contains non (0.0, 0.0) coordinates for this polygon.
                uv_data = __get_first_uv_data(sorted_uv_layers, current_mesh.loops, poly.loop_indices)

            # Does UV data exist for this polygon?
            if uv_data:
                uv_data_generated = uv_data[0] in generated_uv_layer_names

                # Is the UV data manually created?
                if not uv_data_generated:
                    # Swap UV coordinate origin from bottom left to top left.
                    # Blender UV (and vertex) coordinates are in reverse order compared to Blockland so their order needs to be reversed.
                    uvs = __bl_blender_uv_origin_swap(uv_data[1])[::-1]

                    if brick_texture is None:
                        # Fall back to SIDE texture if nothing was specified.
                        brick_texture = const.BrickTexture.SIDE
                        logger.warning("Face has UV coordinates but no brick texture was set in the material name, using SIDE by default.", 2)

                    # Do we have UV coordinates for a tri?
                    if len(uvs) == 3:
                        # Repeat last coordinate.
                        uvs = uvs + (uvs[2],)
                # else: UV data is generated, overwrite data.
            # else: No UV data, generate UVs, or use defaults.

            if uvs is None:
                # Calculating UVs and a brick texture was specified
                if properties.blendprop.calculate_uvs and brick_texture is not None:
                    uvs = __calculate_uvs(brick_texture, poly_vertex_obj_coords, poly_normal_normalized, forward_axis)

                    if properties.blendprop.store_uvs:
                        if uvs[1] is not None:
                            # Put the special Blender UVs into the Blender mesh.
                            error_message = __store_uvs_in_mesh(poly.index, current_mesh, uvs[1], __string_to_uv_layer_name(brick_texture.name))
                        else:
                            # Put the calculated UVs into the Blender mesh.
                            error_message = __store_uvs_in_mesh(poly.index, current_mesh, uvs[0], __string_to_uv_layer_name(brick_texture.name))

                    if error_message is None:
                        uvs = uvs[0]
                    else:
                        return error_message
                else:
                    # No UVs present, no calculation: use the defaults.
                    # These UV coordinates with the SIDE texture lead to a blank textureless face.
                    uvs = const.DEFAULT_UV_COORDINATES
                    brick_texture = const.BrickTexture.SIDE

            # ===============
            # Material Colors
            # ===============
            # Material colors override objects colors since they are better and easier to use.
            if properties.blendprop.use_materials:
                # Object has material slots?
                if len(obj.material_slots) > 0:
                    material = obj.material_slots[poly.material_index].material
                    tokens = __split_object_string_to_tokens(material.name)

                    if material is not None:
                        if properties.deftokens.color_add in tokens:
                            # Negative alpha.
                            colors = ([(material.diffuse_color.r, material.diffuse_color.g, material.diffuse_color.b, -material.alpha)] * 4)
                        elif properties.deftokens.color_sub in tokens:
                            # Negative everything.
                            colors = ([(-material.diffuse_color.r, -material.diffuse_color.g, -material.diffuse_color.b, -material.alpha)] * 4)
                        elif properties.deftokens.color_blank in tokens:
                            # If the material name is "blank", use the spray can color by not defining any color for this quad.
                            # This is how quads that can change color (by colorshifting) in DTS meshes (which Blockland uses) are defined.
                            colors = None
                        else:
                            # 4 vertices per quad.
                            colors = ([(material.diffuse_color.r, material.diffuse_color.g, material.diffuse_color.b, material.alpha)] * 4)

            # =============
            # Vertex Colors
            # =============
            # Vertex colors override material colors since they are more detailed.

            if properties.blendprop.use_vertex_colors:
                # A vertex color layer exists.
                if len(current_mesh.vertex_colors) != 0:
                    colors = []

                    for index in loop_vert_idxs:
                        # Only use the first color layer.
                        # color_layer.data[index] may contain more than 4 values.
                        loop_color = current_mesh.vertex_colors[0].data[index]
                        layer_name = current_mesh.vertex_colors[0].name.replace(",", ".")
                        tokens = __split_object_string_to_tokens(layer_name)

                        if properties.deftokens.color_add in tokens:
                            addsub = 1
                            # Remove the token and only leave the alpha value.
                            tokens.remove(properties.deftokens.color_add)
                        elif properties.deftokens.color_sub in tokens:
                            addsub = -1
                            tokens.remove(properties.deftokens.color_sub)
                        else:
                            addsub = 0

                        # Use the color layer name as the value for alpha, if it is numerical.
                        # This does limit the alpha to be per-face but Blockland does not support per-vertex alpha anyway.
                        # The game can actually render per-vertex alpha but it doesn't seem to stick for longer than a second for whatever reason.
                        name = common.to_float_or_none(" ".join(tokens))

                        # FIXME: vertex_color_alpha is never assigned.
                        if vertex_color_alpha is None:
                            if name is None:
                                vertex_color_alpha = 1.0
                                logger.warning("No alpha value set in vertex color layer name, using 1.0.", 2)
                            else:
                                vertex_color_alpha = name
                                logger.info("Vertex color layer alpha set to {}.".format(vertex_color_alpha), 2)

                        if addsub > 0:
                            # Negative alpha.
                            colors.append((loop_color.color.r, loop_color.color.g, loop_color.color.b, -vertex_color_alpha))
                        elif addsub < 0:
                            # Negative everything.
                            colors.append((-loop_color.color.r, -loop_color.color.g, -loop_color.color.b, -vertex_color_alpha))
                        else:
                            # Normal color.
                            colors.append((loop_color.color.r, loop_color.color.g, loop_color.color.b, vertex_color_alpha))

            # Sanity check.
            if not len(positions) is len(normals) is len(uvs) is 4:
                # EXCEPTION
                raise ValueError("Vertex positions ({}), normals ({}), or UV coordinates ({}) did not contain data for all 4 vertices.".format(
                    len(positions),
                    len(normals),
                    len(uvs)))

            if colors is not None:
                if len(colors) is not 4:
                    # EXCEPTION
                    raise ValueError("Quad color data only defined for {} vertices, 4 required.".format(len(colors)))

                # ROUND & CAST: Color values.
                colors = __to_decimal(colors)

            # ROUND & CAST: UV coordinates.
            uvs = __to_decimal(uvs)

            # A tuple cannot be used because the values are changed afterwards when the brick is rotated.
            quads[section.value].append([positions, normals, uvs, colors, brick_texture.name])

            if reset_section:
                section = None

        # Delete the mesh datablock that was created earlier.
        bpy.data.meshes.remove(mesh)

        if count_tris > 0:
            logger.warning("{} triangles converted to quads.".format(count_tris), 2)

        if count_ngon > 0:
            logger.warning("{} n-gons skipped.".format(count_ngon), 2)

    count_quads = sum([len(sec) for sec in quads])

<<<<<<< HEAD
    if count_quads < 1:
=======
    if count_quads == 0:
        # TODO: Test if an invisible brick works and remove this error.
>>>>>>> d46aca0d
        # RETURN ON ERROR
        return "No faces to export."
    else:
        logger.info("Brick quads: {}".format(count_quads), 1)

        return quads


def __format_blb_data(blb_data, forward_axis):
    """Formats the specified BLB data into the format required by the game and rotates the brick according to the specified forward axis.

    Args:
        blb_data (BLBData): A BLBData object containing the data to be written.
        forward_axis (Axis3D): A value of the Axis3D enum. The axis that will point forwards in-game.

    Returns:
        The formatted and rotated BLB data ready for writing.
    """
    # The exporter internally seems to work with +Y being forward because that makes the most sense to me.
    # The standard conversion from +Y forward (exporter) to +X forward (Blockland) is to swizzle X Y Z ("abc") to Y X Z ("bac").

    # Size

    # Swizzle the values according to the forward axis.
    if forward_axis is Axis3D.POS_Y or forward_axis is Axis3D.NEG_Y:
        blb_data.brick_size = common.swizzle(blb_data.brick_size, "bac")
    # Else: Do nothing.

    # Collision

    for index, (center, dimensions) in enumerate(blb_data.collision):
        # Swizzle and rotate the values according to the forward axis.
        # Collisions are defined by:
        #    - a center point coordinate in the coordinate space of the brick,
        #    - and the dimensions of the cuboid in plates.
        if forward_axis is Axis3D.POS_Y:
            # Still not entirely sure why I need to mirror the X coordinate here.
            blb_data.collision[index] = (common.swizzle(__mirror(center, forward_axis), "bac"), common.swizzle(dimensions, "bac"))
        elif forward_axis is Axis3D.NEG_Y:
            blb_data.collision[index] = (common.rotate(center, forward_axis), common.swizzle(dimensions, "bac"))
        elif forward_axis is Axis3D.POS_X:
            blb_data.collision[index] = (center, dimensions)
        else:
            blb_data.collision[index] = (common.rotate(center, forward_axis), dimensions)

    # Quads

    for section in blb_data.quads:
        for quad_data in section:
            # 0: positions
            # 1: normals
            # 2: uvs
            # 3: colors
            # 4: texture

            # Rotate the quads according to the defined forward axis to visually rotate the brick.
            for index, position in enumerate(quad_data[0]):
                quad_data[0][index] = common.rotate(position, forward_axis)

            # Normals also need to be rotated.
            for index, normal in enumerate(quad_data[1]):
                quad_data[1][index] = common.rotate(normal, forward_axis)

            # The texture name does not have to be all uppercase but it makes the output look more consistent.
            quad_data[4] = quad_data[4].upper()

    return blb_data


def process_blender_data(context, properties, objects):
    """Processes the specified Blender data into a format that can be written in a BLB file.

    Args:
        context (Blender context object): A Blender object containing scene data.
        properties (DerivateProperties): An object containing user properties.

    Returns:
        A BLBData object containing all the necessary information in the correct format for writing directly into a BLB file or an error message string to display to the user.
    """
    global __CALCULATION_FP_PRECISION_STR

    # Using a global variable for the sake of convenience and code readability.
    __CALCULATION_FP_PRECISION_STR = properties.precision

    if len(objects) > 0:
        logger.info("Processing definition objects.")

        # Process the definition objects (collision, brick grid, and bounds) first and separate the visible mesh_objects from the object sequence.
        # This is done in a single function because it is faster: no need to iterate over the same sequence twice.
        result = __process_definition_objects(properties, objects)

        if isinstance(result, str):
            # Something went wrong, return error message.
            return result
        else:
            blb_data = result[0]
            bounds_data = result[1]
            mesh_objects = result[2]

            # Calculate the coverage data based on the brick size.
            blb_data.coverage = __process_coverage(properties, blb_data)

            logger.info("Processing meshes.")

            # Processes the visible mesh data into the correct format for writing into a BLB file.
            quads = __process_mesh_data(context, properties, bounds_data, mesh_objects, properties.forward_axis)

            if isinstance(quads, str):
                # Something went wrong, we have an error message.
                return quads
            else:
                blb_data.quads = quads

            # Format and return the data for writing.
            return __format_blb_data(blb_data, properties.forward_axis)
    else:
        # RETURN ON ERROR
        return "No objects to export."
<|MERGE_RESOLUTION|>--- conflicted
+++ resolved
@@ -1,2945 +1,2864 @@
-# ##### BEGIN GPL LICENSE BLOCK #####
-#
-#  This program is free software; you can redistribute it and/or
-#  modify it under the terms of the GNU General Public License
-#  as published by the Free Software Foundation; either version 2
-#  of the License, or (at your option) any later version.
-#
-#  This program is distributed in the hope that it will be useful,
-#  but WITHOUT ANY WARRANTY; without even the implied warranty of
-#  MERCHANTABILITY or FITNESS FOR A PARTICULAR PURPOSE.  See the
-#  GNU General Public License for more details.
-#
-#  You should have received a copy of the GNU General Public License
-#  along with this program; if not, write to the Free Software Foundation,
-#  Inc., 51 Franklin Street, Fifth Floor, Boston, MA 02110-1301, USA.
-#
-# ##### END GPL LICENSE BLOCK #####
-"""
-A module for processing Blender data into the BLB file format for writing.
-
-@author: Demian Wright
-"""
-# Set the Decimal number context for operations: 0.5 is rounded up. (Precision can be whatever.)
-# NOTE: prec=n limits the number of digits for the whole number.
-# E.g. 1234.56 has a precision of 6, not 2.
-
-
-from collections import OrderedDict, Sequence
-from decimal import Context, Decimal, ROUND_HALF_UP, setcontext
-from math import atan, ceil, modf, pi, radians, sqrt
-import bpy
-
-from mathutils import Euler, Vector
-import bmesh
-import numpy
-
-from . import common, const, logger
-from .const import Axis3D, AxisPlane3D, X, Y, Z
-
-
-setcontext(Context(rounding=ROUND_HALF_UP))
-
-# Globals.
-
-# Number of decimal places to round floating point numbers to when performing calculations.
-# The value was chosen to eliminate most floating points errors but it does
-# have the side effect of quantizing the positions of all vertices to
-# multiples of the value since everything is rounded using this precision.
-__CALCULATION_FP_PRECISION_STR = None
-
-# ==============
-# Math Functions
-# ==============
-
-
-def __is_even(value):
-    """Checks if the specified value is even.
-
-    Args:
-        value (number): A numerical value to check.
-
-    Returns:
-        True if the specified value is exactly divisible by 2.
-    """
-    return value % 2 == 0
-
-
-def __is_sequence(seq, allow_string=False):
-    # String check is XNOR.
-    is_str = isinstance(seq, str)
-    return (isinstance(seq, Sequence) and ((allow_string and is_str) or (not allow_string and not is_str))) or isinstance(seq, Vector)
-
-
-def __to_decimal(val, quantize=None):
-    """Creates a Decimal number of the specified value and rounds it to the closest specified quantize value.
-    The number of decimal digits in the quantize value will determine the number of decimal digits in the returned value
-    This is a recursive function.
-
-    Args:
-        val (sequence or Number): A Number or a sequence of numerical values to create Decimals out of.
-                                  Sequence may contain other sequences.
-        quantize (string or Decimal): The optional value to round the specified numbers to.
-                                      The value may be given as a string or a Decimal number.
-                                      If no value is specified, the floating point precision user has specified in export properties will be used.
-
-    Returns:
-        A Decimal representation of the specified number or all the numbers in the specified sequence(s) as the closest multiple of the quantize value, with half rounded up.
-    """
-    def make_decimal(value, quantize=None):
-        """Creates a Decimal number of the specified value and rounds it to the closest specified quantize value.
-        The number of decimal digits in the quantize value will determine the number of decimal digits in the returned value.
-
-        Args:
-            value (number): A numerical value to create a Decimal out of.
-            quantize (string or Decimal): The optional value to round the specified number to.
-                                          The value may be given as a string or a Decimal number.
-                                          If no value is specified, the user-specified floating point precision will be used.
-
-        Returns:
-            A Decimal representation of the specified value as the closest multiple of the quantize value, with half rounded up.
-        """
-        if quantize is None:
-            quantize = __CALCULATION_FP_PRECISION_STR
-
-        # Make a Decimal out of the quantize value if it already isn't.
-        if isinstance(quantize, str):
-            quantize = Decimal(quantize)
-        elif isinstance(quantize, Decimal):
-            pass
-        else:
-            # EXCEPTION
-            raise ValueError("__to_decimal(value) quantize must be a string or a Decimal, was '{}'.".format(type(quantize)))
-
-        # Calculate the fraction that will be used to do the rounding to an arbitrary number.
-        fraction = Decimal("1.0") / quantize
-
-        # If the value is not a Decimal, convert the value to string and create a Decimal out of the formatted string.
-        # Using strings is the only way to create Decimals accurately from numbers as the Decimal representation of
-        # the input will be identical to that of the string.
-        # I.e. I'm pushing the issue of accurate floating point representation to whatever is the default formatting.
-        if not isinstance(value, Decimal):
-            value = Decimal("{}".format(value))
-
-        # Multiply the Decimal value with the Decimal fraction.
-        # Round to the nearest integer with quantize.
-        # Divide with the Decimal fraction.
-        # Quantize the result to get the correct number of decimal digits.
-        # Result: value is rounded to the nearest value of quantize (half rounded up)
-        return ((value * fraction).quantize(Decimal("1")) / fraction).quantize(quantize)
-
-    result = []
-
-    if quantize is None:
-        quantize = __CALCULATION_FP_PRECISION_STR
-
-    if __is_sequence(val):
-        for value in val:
-            result.append(__to_decimal(value, quantize))
-    else:
-        # ROUND & CAST
-        return make_decimal(val, quantize)
-
-    return result
-
-
-def __force_to_ints(values):
-    """Casts all values in the specified sequence to ints.
-
-    Args:
-        values (sequence of numbers): A sequence of numerical values to be casted to ints.
-
-    Returns:
-        A list of the sequence values casted to integers.
-    """
-    return [int(val) for val in values]
-
-
-def __are_ints(values):
-    """Checks if all values in the specified sequence are ints.
-
-    Args:
-        values (sequence of numbers): A sequence of numerical values.
-
-    Returns:
-        True if all values in the specified sequence are numerically equal to their integer counterparts.
-    """
-    for value in values:
-        if value != int(value):
-            return False
-
-    return True
-
-
-def __like_int(value):
-    """Checks if the specified string is like a pure integer.
-    Handles negative integers.
-
-    Args:
-        value (string): A string representing a number.
-
-    Returns:
-        True if the specified string is like an integer and has no fractional part.
-    """
-    return value.isdigit() or (value.startswith("-") and value[1:].isdigit())
-
-
-def __get_world_min(obj):
-    """Gets the world space coordinates of the vertex in the specified object that is the closest to the world origin.
-
-    Args:
-        obj (Blender object): A Blender mesh.
-
-    Returns:
-        A new Vector of the minimum world space coordinates of the specified object.
-    """
-    # This function deals with Vectors instead of Decimals because it works with Blender object data, which uses Vectors.
-    vec_min = Vector((float("+inf"), float("+inf"), float("+inf")))
-
-    for vert in obj.data.vertices:
-        # Local coordinates to world space.
-        coord = obj.matrix_world * vert.co
-
-        for i in range(3):
-            vec_min[i] = min(vec_min[i], coord[i])
-
-    return vec_min
-
-
-def __get_world_min_max(obj, min_coords=None, max_coords=None):
-    """Checks if the specified Blender object's vertices' world space coordinates are smaller or greater than the coordinates stored in their respective minimum and maximum vectors.
-
-    Args:
-        obj (Blender object): The Blender object whose vertex coordinates to check against the current minimum and maximum coordinates.
-        min_coords (Vector): The Vector of smallest XYZ world space coordinates to compare against. (Optional)
-        max_coords (Vector): The Vector of largest XYZ world space coordinates to compare against. (Optional)
-
-    Returns:
-        The smallest and largest world coordinates from the specified vectors or object's vertex coordinates.
-    """
-    # I have no idea why but if I create the vectors as default values for the
-    # arguments, the min/max coord vectors from the last time this function
-    # was called are somehow carried over. I tried creating a new instance
-    # with the vector values but that didn't work either so it isn't an issue
-    # with object references.
-    if min_coords is None:
-        min_coords = Vector((float("+inf"), float("+inf"), float("+inf")))
-    if max_coords is None:
-        max_coords = Vector((float("-inf"), float("-inf"), float("-inf")))
-
-    for vert in obj.data.vertices:
-        coordinates = obj.matrix_world * vert.co
-
-        for i in range(3):
-            min_coords[i] = min(min_coords[i], coordinates[i])
-            max_coords[i] = max(max_coords[i], coordinates[i])
-
-    return min_coords, max_coords
-
-
-def __get_vert_world_coord(obj, mesh, vert_idx):
-    """Calculates the world coordinates for the vertex at the specified index in the specified mesh's polygon loop.
-
-    Args:
-        obj (Blender object): The Blender object that is the parent of the mesh.
-        mesh (Blender mesh): The Blender mesh where the vertex is stored.
-        vert_idx (int): The index of the vertex in the specified mesh's polygon loop.
-
-    Returns:
-        A Vector of the world coordinates of the vertex.
-    """
-    # Get the vertex index in the loop.
-    # Get the vertex coordinates in object space.
-    # Convert object space to world space.
-    return obj.matrix_world * mesh.vertices[mesh.loops[vert_idx].vertex_index].co
-
-
-def __loop_index_to_normal_vector(obj, mesh, index):
-    """Calculates the normalized vertex normal vector for the vertex at the specified index in the specified Blender object.
-
-    Args:
-        obj (Blender object): The Blender object that is the parent of the mesh.
-        mesh (Blender mesh): The Blender mesh where the vertex is stored.
-        index (int): The index of the loop in the specified objects's loop data sequence.
-
-    Returns:
-        A normalized normal vector of the specified vertex.
-    """
-    return (obj.matrix_world.to_3x3() * mesh.vertices[mesh.loops[index].vertex_index].normal).normalized()
-
-
-def __normalize_vector(obj, normal):
-    """ Gets rid of the object's rotation from the specified normal and calculates the normalized vector for it.
-
-    Args:
-        obj (Blender object): The Blender object the normal is in.
-        normal (Vector): A normal vector to be normalized.
-
-    Returns:
-        A normalized normal vector.
-    """
-    # Multiplying the normals with the world matrix gets rid of the OBJECT's rotation from the MESH NORMALS.
-    return (obj.matrix_world.to_3x3() * normal).normalized()
-
-
-def __all_within_bounds(local_coordinates, bounding_dimensions):
-    """Checks if all the values in the specified local coordinates are within the specified bounding box dimensions.
-    Assumes that both sequences have the same number of elements.
-
-    Args:
-        local_coordinates (sequence of numbers): A sequence of local space coordinates.
-        bounding_dimensions (sequence of numbers): A sequence of dimensions of a bounding box centered at the origin.
-
-    Returns:
-        True if all values are within the bounding dimensions.
-    """
-    # Divide all dimension values by 2.
-    halved_dimensions = [value * const.DECIMAL_HALF for value in bounding_dimensions]
-
-    # Check if any values in the given local_coordinates are beyond the given bounding_dimensions.
-    # bounding_dimensions / 2 = max value
-    # -bounding_dimensions / 2 = min value
-
-    for index, value in enumerate(local_coordinates):
-        if value > halved_dimensions[index]:
-            return False
-
-    for index, value in enumerate(local_coordinates):
-        if value < -(halved_dimensions[index]):
-            return False
-
-    return True
-
-
-def __calculate_center(object_minimum_coordinates, object_dimensions):
-    """Calculates the coordinates of the center of a 3D object.
-
-    Args:
-        object_minimum_coordinates (sequence of numbers): A sequence of minimum XYZ coordinates of the object.
-                                                          This function is only useful is these are world space coordinates.
-                                                          If local space coordinates are given, (0, 0, 0) will always be returned as the center regardless of the specified dimensions.
-        object_dimensions (sequence of numbers): The dimensions of the object.
-
-    Returns:
-        A tuple of Decimal type XYZ coordinates.
-    """
-    return (object_minimum_coordinates[X] + (object_dimensions[X] * const.DECIMAL_HALF),
-            object_minimum_coordinates[Y] + (object_dimensions[Y] * const.DECIMAL_HALF),
-            object_minimum_coordinates[Z] + (object_dimensions[Z] * const.DECIMAL_HALF))
-
-
-def __world_to_local(coordinates, new_origin):
-    """Translates the specified coordinates to be relative to the specified new origin coordinates.
-    Commonly used to translate coordinates from world space (centered on (0, 0, 0)) to local space (arbitrary center).
-    Performs rounding with __to_decimal().
-
-    Args:
-        coordinates (sequence of numbers): The sequence of XYZ coordinates to be translated.
-        new_origin (sequence of numbers): The new origin point as a sequence of XYZ coordinates in the same space as the specified coordinates.
-
-    Returns:
-        A list of Decimal type coordinates relative to the specified new origin coordinates.
-    """
-    # Make the coordinates Decimals if all of them are not.
-    if not all(isinstance(coord, Decimal) for coord in coordinates):
-        # ROUND & CAST
-        coordinates = __to_decimal(coordinates)
-
-    # Make the new origin Decimals if all of them are not.
-    if not all(isinstance(coord, Decimal) for coord in new_origin):
-        # ROUND & CAST
-        new_origin = __to_decimal(new_origin)
-
-    return [old_coord - new_origin[index] for index, old_coord in enumerate(coordinates)]
-
-
-def __mirror(xyz, forward_axis):
-    """Mirrors the given XYZ sequence according to the specified forward axis.
-
-    Args:
-        xyz (sequence): A sequence of elements to be mirrored.
-        forward_axis (Axis3D): A value of the Axis3D enum. The axis that will point forwards in-game.
-
-    Returns:
-        A new list of XYZ values.
-    """
-    mirrored = xyz
-
-    if forward_axis is Axis3D.POS_X or forward_axis is Axis3D.NEG_X:
-        mirrored[Y] = -mirrored[Y]
-    else:
-        mirrored[X] = -mirrored[X]
-
-    return mirrored
-
-
-def __multiply_sequence(multiplier, sequence):
-    """Multiplies every value in the specified sequence with a number.
-
-    Args:
-        multiplier (numerical value): A number to multiply with.
-        sequence (sequence of numerical values): The sequence to whose elements to multiply.
-
-    Returns:
-        A new sequence with the values of the specified sequence multiplied with the specified multiplier.
-    """
-    return [multiplier * value for value in sequence]
-
-
-def __sequence_product(sequence):
-    """Multiplies all values in the specified sequence together.
-
-    Args:
-        sequence (sequence of numerical values): The sequence to get the product of.
-
-    Returns:
-        The product of the sequence.
-    """
-    product = 1
-
-    for value in sequence:
-        product *= value
-
-    return product
-
-
-def __has_volume(min_coords, max_coords):
-    """Checks if a n-dimensional object has volume in n-dimensional space.
-
-    Args:
-        min_coords (sequence of numbers): The minimum coordinates of an object.
-        max_coords (sequence of numbers): The maximum coordinates of an object.
-
-    Returns:
-        True if an object with the specified coordinates has volume, False otherwise.
-    """
-    for index, value in enumerate(max_coords):
-        if (value - min_coords[index]) == 0:
-            return False
-
-    return True
-
-
-def __count_occurrences(value, sequence, not_equal=False):
-    """Counts the number of occurrences of the specified value in the sequence.
-
-    Args:
-        value (value): Value to count the occurrences of.
-        sequence (sequence): Sequence to iterate over.
-        not_equal (boolean): Count the number of times the value does not appear in the sequence instead. (Default: False)
-
-    Return:
-        The number of times the value did/did not appear in the sequence.
-    """
-    if not_equal:
-        return len([val for val in sequence if val != value])
-    else:
-        return len([val for val in sequence if val == value])
-
-# =================================
-# Blender Data Processing Functions
-# =================================
-
-
-class BrickBounds(object):
-    """A class for storing the Blender data of brick bounds.
-
-    Stores the following data:
-        - Blender object name,
-        - object dimensions,
-        - object center world coordinates,
-        - minimum vertex world coordinates,
-        - maximum vertex world coordinates,
-        - dimensions of the axis-aligned bounding box of visual meshes,
-        - and world center coordinates of the axis-aligned bounding box of visual meshes.
-    """
-
-    def __init__(self):
-        # The name of the Blender object.
-        self.object_name = None
-
-        # The dimensions are stored separately even though it is trivial to calculate them from the coordinates because they are used often.
-        self.dimensions = []
-
-        # The object center coordinates are stored separately for convenience.
-        self.world_center = []
-
-        self.world_coords_min = []
-        self.world_coords_max = []
-
-        # TODO: Consider moving to another object?
-        # The axis-aligned bounding box of visual meshes of this brick.
-        self.aabb_dimensions = None
-        self.aabb_world_center = None
-
-    def __repr__(self):
-        return "<BrickBounds object_name:{} dimensions:{} world_center:{} world_coords_min:{} world_coords_max:{} aabb_dimensions:{} aabb_world_center:{}>".format(
-            self.object_name, self.dimensions, self.world_center, self.world_coords_min, self.world_coords_max, self.aabb_dimensions, self.aabb_world_center)
-
-
-class BLBData(object):
-    """A class for storing the brick data to be written to a BLB file.
-
-    Stores the following data:
-        - BLB file name without extension
-        - size (dimensions) in plates,
-        - brick grid data,
-        - collision cuboids,
-        - coverage data,
-        - and sorted quad data.
-    """
-
-    def __init__(self):
-        # Brick BLB file name.
-        self.brick_name = None
-
-        # Brick XYZ integer size in plates.
-        self.brick_size = []
-
-        # Brick grid data sequences.
-        self.brick_grid = []
-
-        # Brick collision box coordinates.
-        self.collision = []
-
-        # Brick coverage data sequences.
-        self.coverage = []
-
-        # Sorted quad data sequences.
-        self.quads = []
-
-
-class OutOfBoundsException(Exception):
-    """An exception thrown when a vertex position is outside of brick bounds."""
-    pass
-
-
-class ZeroSizeException(Exception):
-    """An exception thrown when a definition object has zero brick size on at least one axis."""
-    pass
-
-# ================
-# Helper Functions
-# ================
-
-
-def __round_to_plate_coordinates(local_coordinates, brick_dimensions, plate_height):
-    """Rounds the specified sequence of local space XYZ coordinates to the nearest valid plate coordinates in a brick with the specified dimensions.
-
-    Args:
-        local_coordinates (sequence of numbers): A sequence of local space coordinates.
-        brick_dimensions (sequence of numbers): A sequence of dimensions of the brick.
-        plate_height (Decimal): The height of a Blockland plate in Blender units.
-
-    Returns:
-        A list of rounded local space coordinates as Decimal values.
-    """
-    result = []
-
-    # 1 plate is 1.0 Blender units wide and deep.
-    # Plates can only be 1.0 units long on the X and Y axes.
-    # Valid plate positions exist every 0.5 units on odd sized bricks and every 1.0 units on even sized bricks.
-    if __is_even(brick_dimensions[X]):
-        # ROUND & CAST
-        result.append(__to_decimal(local_coordinates[X], "1.0"))
-    else:
-        # ROUND & CAST
-        result.append(__to_decimal(local_coordinates[X], "0.5"))
-
-    if __is_even(brick_dimensions[Y]):
-        # ROUND & CAST
-        result.append(__to_decimal(local_coordinates[Y], "1.0"))
-    else:
-        # ROUND & CAST
-        result.append(__to_decimal(local_coordinates[Y], "0.5"))
-
-    # Round to the nearest full plate height. (Half is rounded up)
-    if __is_even(brick_dimensions[Z] / plate_height):
-        # ROUND & CAST
-        result.append(__to_decimal(local_coordinates[Z], plate_height))
-    else:
-        # ROUND & CAST
-        result.append(__to_decimal(local_coordinates[Z], (plate_height * const.DECIMAL_HALF)))
-
-    return result
-
-
-def __sequence_z_to_plates(xyz, plate_height):
-    """Performs __to_decimal(sequence) on the given sequence and scales the Z component to match Blockland plates.
-    If the given sequence does not have exactly three components (assumed format is (X, Y, Z)) the input is returned unchanged.
-
-    Args:
-        xyz (sequence of numbers): A sequence of three numerical values.
-        plate_height (Decimal): The height of a Blockland plate in Blender units.
-
-    Returns:
-        A list of three Decimal type numbers.
-    """
-    if len(xyz) == 3:
-        # ROUND & CAST
-        sequence = __to_decimal(xyz)
-        sequence[Z] /= plate_height
-        return sequence
-    else:
-        return xyz
-
-
-def __split_object_string_to_tokens(name, replace_commas=False):
-    """Splits a Blender object name into its token parts.
-    Correctly takes into account duplicate object names with .### at the end.
-
-    Args:
-        name (string): A Blender object name.
-        replace_commas (bool): Replace all commas with periods in the object name? (Default: False)
-
-    Returns:
-        The name split into a list of uppercase strings at whitespace characters.
-    """
-    if replace_commas:
-        name = name.replace(",", ".")
-
-    # If the object name has "." as the fourth last character, it could mean that Blender has added the index (e.g. ".002") to the end of the object name because an object with the same name already exists.
-    # Removing the end of the name fixes an issue where for example two grid definition objects exist with identical names (which is very common) "gridx" and "gridx.001".
-    # When the name is split at whitespace, the first object is recognized as a grid definition object and the second is not.
-    if len(name) > 4 and name[-4] == ".":
-        # Remove the last 4 characters of from the name before splitting at whitespace.
-        tokens = name[:-4].upper().split()
-    else:
-        # Split the object name at whitespace.
-        tokens = name.upper().split()
-
-    return tokens
-
-
-def __get_tokens_from_object_name(name, tokens):
-    """Retrieves a set of common tokens from the specified name and sequence of tokens.
-
-    Args:
-        name (string or sequence of strings): A raw Blender object name or a sequence of tokens.
-        tokens (sequence of strings): A sequence of tokens.
-
-    Returns:
-        A set of tokens that exist both in the Blender object name and the specified sequence of tokens, in the order they appeared in the name.
-    """
-    if isinstance(name, str):
-        name_tokens = __split_object_string_to_tokens(name)
-    else:
-        name_tokens = name
-
-    # In case tokens sequence contains mixed case characters, convert everything to uppercase.
-    tokens = [token.upper() for token in tokens]
-
-    # Convert name tokens and wanted tokens into sets.
-    # Get their intersection.
-    # Sort the set according to the order the elements were in the object tokens.
-    # Returned tokens contain all tokens that were in the object tokens AND in the wanted tokens.
-    # It contains zero or more tokens.
-    return sorted(set(name_tokens) & set(tokens), key=name_tokens.index)
-
-
-def __modify_brick_grid(brick_grid, volume, symbol):
-    """Modifies the specified brick grid by adding the specified symbol to every grid slot specified by the volume.
-
-    Will crash if specified volume extends beyond the 3D space defined by the brick grid.
-
-    Args:
-        brick_grid (3D array): A pre-initialized three dimensional array representing every plate of a brick.
-        volume (sequence of numerical ranges): A sequence of three (XYZ) sequences representing the dimensions of a 3D volume.
-                                               Each element contains a sequence of two numbers representing a range of indices ([min, max[) in the brick grid.
-        symbol (string): A valid brick grid symbol to place in the elements specified by the volume.
-    """
-    # Ranges are exclusive [min, max[ index ranges.
-    width_range = volume[X]
-    depth_range = volume[Y]
-    height_range = volume[Z]
-
-    # Example data for a cuboid brick that is:
-    # - 2 plates wide
-    # - 3 plates deep
-    # - 4 plates tall
-    # Ie. a brick of size "3 2 4"
-    #
-    # uuu
-    # xxx
-    # xxx
-    # ddd
-    #
-    # uuu
-    # xxx
-    # xxx
-    # ddd
-
-    # For every slice of the width axis.
-    for w in range(width_range[0], width_range[1]):
-        # For every row from top to bottom.
-        for h in range(height_range[0], height_range[1]):
-            # For every character the from left to right.
-            for d in range(depth_range[0], depth_range[1]):
-                # Set the given symbol.
-                brick_grid[w][h][d] = symbol
-
-
-def __calculate_coverage(calculate_side=None, hide_adjacent=None, brick_grid=None, forward_axis=None):
-    """Calculates the BLB coverage data for a brick.
-
-    Args:
-        calculate_side (sequence of booleans): An optional sequence of boolean values where the values must in the same order as const.QUAD_SECTION_ORDER.
-                                               A value of true means that coverage will be calculated for that side of the brick according the specified size of the brick.
-                                               A value of false means that the default coverage value will be used for that side.
-                                               If not defined, default coverage will be used.
-        hide_adjacent (sequence of booleans): An optional sequence of boolean values where the values must in the same order as const.QUAD_SECTION_ORDER.
-                                              A value of true means that faces of adjacent bricks covering this side of this brick will be hidden.
-                                              A value of false means that adjacent brick faces will not be hidden.
-                                              Must be defined if calculate_side is defined.
-        brick_grid (sequence of integers): An optional sequence of the sizes of the brick on each of the XYZ axes.
-                                           Must be defined if calculate_side is defined.
-        forward_axis (Axis): The optional user-defined BLB forward axis.
-                             Must be defined if calculate_side is defined.
-
-    Returns:
-        A sequence of BLB coverage data.
-    """
-    coverage = []
-
-    # Does the user want to calculate coverage in the first place?
-    if calculate_side is not None:
-        # Initially assume that forward axis is +X, data will be swizzled later.
-        for index, side in enumerate(calculate_side):
-            if side:
-                # Bricks are cuboid in shape.
-                # The brick sides in the grid are as follows:
-                # - Blender top    / grid top   : first row   of every slice.
-                # - Blender bottom / grid bottom: last  row   of every slice.
-                # - Blender north  / grid east  : last  index of every row.
-                # - Blender east   / grid south : last  slice in grid.
-                # - Blender south  / grid west  : first index of every row.
-                # - Blender west   / grid north : first slice in grid.
-                # Coverage only takes into account symbols that are not empty space "-".
-                # Calculate the area of the brick grid symbols on each the brick side.
-                area = 0
-
-                if index == const.BLBQuadSection.TOP.value:
-                    for axis_slice in brick_grid:
-                        area += __count_occurrences(const.GRID_OUTSIDE, axis_slice[0], True)
-
-                elif index == const.BLBQuadSection.BOTTOM.value:
-                    slice_last_row_idx = len(brick_grid[0]) - 1
-
-                    for axis_slice in brick_grid:
-                        area += __count_occurrences(const.GRID_OUTSIDE, axis_slice[slice_last_row_idx], True)
-
-                elif index == const.BLBQuadSection.NORTH.value:
-                    row_last_symbol_idx = len(brick_grid[0][0]) - 1
-                    for axis_slice in brick_grid:
-                        for row in axis_slice:
-                            area += 0 if row[row_last_symbol_idx] == const.GRID_OUTSIDE else 1
-
-                elif index == const.BLBQuadSection.EAST.value:
-                    for row in brick_grid[len(brick_grid) - 1]:
-                        area += __count_occurrences(const.GRID_OUTSIDE, row, True)
-
-                elif index == const.BLBQuadSection.SOUTH.value:
-                    for axis_slice in brick_grid:
-                        for row in axis_slice:
-                            area += 0 if row[0] == const.GRID_OUTSIDE else 1
-
-                elif index == const.BLBQuadSection.WEST.value:
-                    for row in brick_grid[0]:
-                        area += __count_occurrences(const.GRID_OUTSIDE, row, True)
-
-                else:
-                    # EXCEPTION
-                    raise RuntimeError("Invalid quad section index '{}'.".format(index))
-
-            else:
-                area = const.DEFAULT_COVERAGE
-
-            # Hide adjacent face?
-            # Valid values are 1 and 0, Python will write True and False as integers.
-            coverage.append((hide_adjacent[index], area))
-
-        # Swizzle the coverage values around according to the defined forward axis.
-        # Coverage was calculated with forward axis at +X.
-
-        # ===========================================
-        # The order of the values in the coverage is:
-        # 0 = a = +Z: Top
-        # 1 = b = -Z: Bottom
-        # 2 = c = +X: North
-        # 3 = d = -Y: East
-        # 4 = e = -X: South
-        # 5 = f = +Y: West
-        # ===========================================
-
-        # Technically this is wrong as the order would be different for -Y
-        # forward, but since the bricks must be cuboid in shape, the
-        # transformations are symmetrical.
-        if forward_axis is Axis3D.POS_Y or forward_axis is Axis3D.NEG_Y:
-            # New North will be +Y.
-            # Old North (+X) will be the new East
-            coverage = common.swizzle(coverage, "abfcde")
-
-        # Else forward_axis is +X or -X: no need to do anything, the calculation was done with +X.
-
-        # No support for Z axis remapping yet.
-    else:
-        # Use the default coverage.
-        # Do not hide adjacent face.
-        # Hide this face if it is covered by const.DEFAULT_COVERAGE plates.
-        coverage = [(0, const.DEFAULT_COVERAGE)] * 6
-
-    return coverage
-
-
-def __sort_quad(positions, bounds_dimensions, plate_height):
-    """Calculates the section (brick side) for the specified quad within the specified bounds dimensions.
-
-    The section is determined by whether all vertices of the quad are in the same plane as one of the planes (brick sides) defined by the (cuboid) brick bounds.
-    The quad's section is needed for brick coverage.
-
-    Args:
-        positions (sequence of numbers): A sequence containing the vertex positions of the quad to be sorted.
-        bounds_dimensions (sequence of Decimals): The dimensions of the brick bounds.
-        plate_height (Decimal): The height of a Blockland plate in Blender units.
-
-    Returns:
-        The section of the quad as a value of the BLBQuadSection enum.
-    """
-    # ROUND & CAST
-    # Divide all dimension values by 2 to get the local bounding plane values.
-    # The dimensions are in Blender units so Z height needs to be converted to plates.
-    local_bounds = __sequence_z_to_plates([value * const.DECIMAL_HALF for value in bounds_dimensions], plate_height)
-
-    # Assume omni direction until otherwise proven.
-    direction = const.BLBQuadSection.OMNI
-
-    # Each position list has exactly 3 values.
-    # 0 = X
-    # 1 = Y
-    # 2 = Z
-    for axis in range(3):
-        # This function only handles quads so there are always exactly 4 position lists. (One for each vertex.)
-        # If the vertex coordinate is the same on an axis for all 4 vertices, this face is parallel to the plane perpendicular to that axis.
-        if positions[0][axis] == positions[1][axis] == positions[2][axis] == positions[3][axis]:
-            # If the common value is equal to one of the bounding values the quad is on the same plane as one of the edges of the brick.
-            # Stop searching as soon as the first plane is found because it is impossible for the quad to be on multiple planes at the same time.
-            # If the vertex coordinates are equal on more than one axis, it means that the quad is either a line (2 axes) or a point (3 axes).
-
-            # Blockland assumes by default that forward axis is Blender +X. (In terms of the algorithm.)
-            # Then in-game the brick north is to the left of the player, which is +Y in Blender.
-
-            # All vertex coordinates are the same on this axis, only the first one needs to be checked.
-
-            # Positive values.
-            if positions[0][axis] == local_bounds[axis]:
-                # +X = East
-                if axis == X:
-                    direction = const.BLBQuadSection.EAST
-                    break
-                # +Y = North
-                elif axis == Y:
-                    direction = const.BLBQuadSection.NORTH
-                    break
-                # +Z = Top
-                else:
-                    direction = const.BLBQuadSection.TOP
-                    break
-
-            # Negative values.
-            elif positions[0][axis] == -local_bounds[axis]:
-                # -X = West
-                if axis == X:
-                    direction = const.BLBQuadSection.WEST
-                    break
-                # -Y = South
-                elif axis == Y:
-                    direction = const.BLBQuadSection.SOUTH
-                    break
-                # -Z = Bottom
-                else:
-                    direction = const.BLBQuadSection.BOTTOM
-                    break
-            # Else the quad is not on the same plane with one of the bounding planes = Omni
-        # Else the quad is not planar = Omni
-
-    return direction
-
-
-def __rotate_section_value(section, forward_axis):
-    """
-    Args:
-        section (BLBQuadSection): A value of the BLBQuadSection enum.
-        forward_axis (Axis3D): A value of the Axis3D enum. The axis that will point forwards in-game.
-
-    Returns:
-        The input section rotated according to the specified forward_axis as a value in the BLBQuadSection.
-    """
-    # ==========
-    # TOP    = 0
-    # BOTTOM = 1
-    # NORTH  = 2
-    # EAST   = 3
-    # SOUTH  = 4
-    # WEST   = 5
-    # OMNI   = 6
-    # ==========
-
-    # Top and bottom always the same and do not need to be rotated because Z axis remapping is not yet supported.
-    # Omni is not planar and does not need to be rotated.
-    # The initial values are calculated according to +X forward axis.
-    if section <= const.BLBQuadSection.BOTTOM or section == const.BLBQuadSection.OMNI or forward_axis is Axis3D.POS_X:
-        return section
-
-    # ========================================================================
-    # Rotate the section according the defined forward axis.
-    # 0. section is in the range [2, 5].
-    # 1. Subtract 2 to put section in the range [0, 3]: sec - 2
-    # 2. Add the rotation constant:                     sec - 2 + R
-    # 3. Use modulo make section wrap around 3 -> 0:    sec - 2 + R % 4
-    # 4. Add 2 to get back to the correct range [2, 5]: sec - 2 + R % 4 + 2
-    # ========================================================================
-    elif forward_axis is Axis3D.POS_Y:
-        # 90 degrees clockwise.
-        # [2] North -> [3] East:  (2 - 2 + 1) % 4 + 2 = 3
-        # [5] West  -> [2] North: (5 - 2 + 1) % 4 + 2 = 2
-        return const.BLBQuadSection((section - 1) % 4 + 2)
-    elif forward_axis is Axis3D.NEG_X:
-        # 180 degrees clockwise.
-        # [2] North -> [4] South: (2 - 2 + 2) % 4 + 2 = 4
-        # [4] South -> [2] North
-        return const.BLBQuadSection(section % 4 + 2)
-    elif forward_axis is Axis3D.NEG_Y:
-        # 270 degrees clockwise.
-        # [2] North -> [5] West:  (2 - 2 + 3) % 4 + 2 = 5
-        # [5] West  -> [4] South
-        return const.BLBQuadSection((section + 1) % 4 + 2)
-
-
-def __record_bounds_data(properties, blb_data, bounds_data):
-    """Adds the brick bounds data to the specified BLB data object.
-
-    Args:
-        properties (Blender properties object): A Blender object containing user preferences.
-        blb_data (BLBData): A BLBData object containing all the necessary data for writing a BLB file.
-        bounds_data (BrickBounds): A BrickBounds object containing the bounds data.
-
-    Returns:
-        The modified blb_data object containing the bounds data.
-    """
-    # ROUND & CAST
-    # Get the dimensions of the Blender object and convert the height to plates.
-    bounds_size = __sequence_z_to_plates(bounds_data.dimensions, properties.plate_height)
-
-    # Are the dimensions of the bounds object not integers?
-    if not __are_ints(bounds_size):
-        if bounds_data.object_name is None:
-            logger.warning("Calculated bounds have a non-integer size {} {} {}, rounding up.".format(bounds_size[X],
-                                                                                                     bounds_size[Y],
-                                                                                                     bounds_size[Z]), 1)
-
-            # In case height conversion or rounding introduced floating point errors, round up to be on the safe side.
-            for index, value in enumerate(bounds_size):
-                bounds_size[index] = ceil(value)
-        else:
-            logger.warning("Defined bounds have a non-integer size {} {} {}, rounding to a precision of {}.".format(bounds_size[X],
-                                                                                                                    bounds_size[Y],
-                                                                                                                    bounds_size[Z],
-                                                                                                                    properties.human_error), 1)
-
-            for index, value in enumerate(bounds_size):
-                # Round to the specified error amount.
-                bounds_size[index] = round(properties.human_error * round(value / properties.human_error))
-                # FIXME: Force to integer size?
-
-    # The value type must be int because you can't have partial plates. Returns a list.
-    blb_data.brick_size = __force_to_ints(bounds_size)
-
-    if properties.blendprop.export_count == "SINGLE" and properties.blendprop.brick_name_source == "BOUNDS":
-        if bounds_data.object_name is None:
-            logger.warning("Brick name was supposed to be in the bounds definition object but no such object exists, file name used instead.", 1)
-        else:
-            if len(bounds_data.object_name.split()) == 1:
-                logger.warning("Brick name was supposed to be in the bounds definition object but no name (separated with a space) was found after the definition token, file name used instead.",
-                               1)
-            else:
-                # Brick name follows the bounds definition, must be separated by a space.
-                # Substring the object name: everything after properties.deftokens.bounds and 1 space character till the end of the name.
-                blb_data.brick_name = bounds_data.object_name[
-                    bounds_data.object_name.upper().index(properties.deftokens.bounds) + len(properties.deftokens.bounds) + 1:]
-                logger.info("Found brick name from bounds definition: {}".format(blb_data.brick_name), 1)
-    elif properties.blendprop.export_count == "MULTIPLE" and properties.blendprop.brick_name_source_multi == "BOUNDS":
-        if bounds_data.object_name is None:
-            if properties.blendprop.brick_definition == "LAYERS":
-                # RETURN ON ERROR
-                return "When exporting multiple bricks in separate layers, a bounds definition object must exist in every layer. It is also used to provide a name for the brick."
-            else:
-                # TODO: Does this work? Does it actually export multiple bricks or overwrite the first one?
-                logger.warning("Brick name was supposed to be in the bounds definition object but no such object exists, file name used instead.", 1)
-        else:
-            if len(bounds_data.object_name.split()) == 1:
-                if properties.blendprop.brick_definition == "LAYERS":
-                    # RETURN ON ERROR
-                    return "When exporting multiple bricks in separate layers, the brick name must be after the bounds definition token (separated with a space) in the bounds definition object name."
-                else:
-                    logger.warning("Brick name was supposed to be in the bounds definition object but no name (separated with a space) was found after the definition token, file name used instead.",
-                                   1)
-            else:
-                # Brick name follows the bounds definition, must be separated by a space.
-                # Substring the object name: everything after properties.deftokens.bounds and 1 space character till the end of the name.
-                blb_data.brick_name = bounds_data.object_name[
-                    bounds_data.object_name.upper().index(properties.deftokens.bounds) + len(properties.deftokens.bounds) + 1:]
-                logger.info("Found brick name from bounds definition: {}".format(blb_data.brick_name), 1)
-
-    return blb_data
-
-
-def __calculate_bounding_box_size(min_coords, max_coords):
-    """Calculates the XYZ dimensions of a cuboid with the specified minimum and maximum coordinates.
-
-    Args:
-        min_coords (sequence of numbers): The minimum coordinates as a sequence: [X, Y, Z]
-        max_coords (sequence of numbers): The maximum coordinates as a sequence: [X, Y, Z]
-
-    Returns:
-        A sequence with the [X, Y, Z] dimensions of a cuboid as Decimal values.
-    """
-    # Get the dimensions defined by the vectors.
-    # ROUND & CAST: calculated bounds object dimensions into Decimals for accuracy.
-    return __to_decimal((max_coords[X] - min_coords[X],
-                         max_coords[Y] - min_coords[Y],
-                         max_coords[Z] - min_coords[Z]))
-
-
-def __calculate_bounds(export_scale, min_world_coordinates, max_world_coordinates):
-    """Calculates the brick bounds data from the recorded minimum and maximum vertex world coordinates.
-
-    Args:
-        export_scale (float): A user defined value to scale all values by. Value must be in the range [0.0,1.0].
-        min_world_coordinates (sequence of numbers): A sequence containing the minimum world coordinates of the brick to be exported.
-        max_world_coordinates (sequence of numbers): A sequence containing the maximum world coordinates of the brick to be exported.
-
-    Returns:
-        A BrickBounds object containg the brick bounds data.
-    """
-    bounds_data = BrickBounds()
-
-    # ROUND & CAST: The minimum and maximum calculated world coordinates.
-    # USER SCALE: Multiply by user defined scale.
-    min_coords = __to_decimal(__multiply_sequence(export_scale, min_world_coordinates))
-    max_coords = __to_decimal(__multiply_sequence(export_scale, max_world_coordinates))
-
-    bounds_data.world_coords_min = min_coords
-    bounds_data.world_coords_max = max_coords
-
-    # USER SCALE: Multiply by user defined scale.
-    bounds_data.dimensions = __calculate_bounding_box_size(min_coords, max_coords)
-    bounds_data.world_center = __calculate_center(min_coords, bounds_data.dimensions)
-
-    bounds_data.aabb_dimensions = bounds_data.dimensions
-    bounds_data.aabb_world_center = bounds_data.world_center
-
-    return bounds_data
-
-
-def __get_color_values(tokens):
-    """Parses color values from the specified list of tokens, if they exist.
-    Colors can be defined with integers, floats, or both.
-    If integers are used, they are converted to floats by dividing with 255.
-
-    Args:
-        tokens (sequence of strings): A sequence to get colors values from.
-
-    Returns:
-        A list of 4 float representing red, green, blue, and alpha color values or None if all 4 values are not defined.
-    """
-    floats = []
-
-    for val in tokens:
-        if __like_int(val):
-            floats.append(int(val) / 255.0)
-        else:
-            # Value wasn't an integer, try a float.
-            fval = common.to_float_or_none(val)
-
-            # If value was a float.
-            if fval is not None:
-                floats.append(fval)
-
-    return floats
-
-
-def __grid_object_to_volume(properties, bounds_data, grid_obj):
-    """Calculates the brick grid definition index range [min, max[ for each axis from the vertex coordinates of the specified object.
-    The indices represent a three dimensional volume in the local space of the bounds object where the origin is in the -X +Y +Z corner.
-    Can raise OutOfBoundsException and ZeroSizeException.
-
-    Args:
-        properties (Blender properties object): A Blender object containing user preferences.
-        bounds_data (BrickBounds): A BrickBounds object containing the bounds data.
-        grid_obj (Blender object): A Blender object representing a brick grid definition.
-
-    Returns:
-        A tuple in the following format: ( (min_width, max_width), (min_depth, max_depth), (min_height, max_height) )
-    """
-    halved_dimensions = [value * const.DECIMAL_HALF for value in bounds_data.dimensions]
-
-    # Find the minimum and maximum coordinates for the brick grid object.
-    grid_min, grid_max = __get_world_min_max(grid_obj)
-
-    # ROUND & CAST
-    # USER SCALE: Multiply by user defined scale.
-    grid_min = __multiply_sequence(properties.scale, __to_decimal(grid_min))
-    grid_max = __multiply_sequence(properties.scale, __to_decimal(grid_max))
-
-    # Recenter the coordinates to the bounds. (Also rounds the values.)
-    grid_min = __world_to_local(grid_min, bounds_data.world_center)
-    grid_max = __world_to_local(grid_max, bounds_data.world_center)
-
-    # Round coordinates to the nearest plate.
-    grid_min = __round_to_plate_coordinates(grid_min, bounds_data.dimensions, properties.plate_height)
-    grid_max = __round_to_plate_coordinates(grid_max, bounds_data.dimensions, properties.plate_height)
-
-    if __all_within_bounds(grid_min, bounds_data.dimensions) and __all_within_bounds(grid_max, bounds_data.dimensions):
-        # Convert the coordinates into brick grid sequence indices.
-
-        # Minimum indices.
-        if properties.forward_axis is Axis3D.NEG_X or properties.forward_axis is Axis3D.NEG_Y:
-            # Translate coordinates to negative X axis.
-            # -X: Index 0 = front of the brick.
-            # -Y: Index 0 = left of the brick.
-            grid_min[X] = grid_min[X] - halved_dimensions[X]
-        else:
-            # Translate coordinates to positive X axis.
-            # +X: Index 0 = front of the brick.
-            # +Y: Index 0 = left of the brick.
-            grid_min[X] = grid_min[X] + halved_dimensions[X]
-
-        if properties.forward_axis is Axis3D.POS_X or properties.forward_axis is Axis3D.NEG_Y:
-            # Translate coordinates to negative Y axis.
-            # +X: Index 0 = left of the brick.
-            # -Y: Index 0 = front of the brick.
-            grid_min[Y] = grid_min[Y] - halved_dimensions[Y]
-        else:
-            # Translate coordinates to positive Y axis.
-            # +Y: Index 0 = front of the brick.
-            # -X: Index 0 = left of the brick.
-            grid_min[Y] = grid_min[Y] + halved_dimensions[Y]
-
-        # Translate coordinates to negative Z axis, height to plates.
-        grid_min[Z] = (grid_min[Z] - halved_dimensions[Z]) / properties.plate_height
-
-        # Maximum indices.
-        if properties.forward_axis is Axis3D.NEG_X or properties.forward_axis is Axis3D.NEG_Y:
-            grid_max[X] = grid_max[X] - halved_dimensions[X]
-        else:
-            grid_max[X] = grid_max[X] + halved_dimensions[X]
-
-        if properties.forward_axis is Axis3D.POS_X or properties.forward_axis is Axis3D.NEG_Y:
-            grid_max[Y] = grid_max[Y] - halved_dimensions[Y]
-        else:
-            grid_max[Y] = grid_max[Y] + halved_dimensions[Y]
-
-        grid_max[Z] = (grid_max[Z] - halved_dimensions[Z]) / properties.plate_height
-
-        # Swap min/max Z index and make it positive. Index 0 = top of the brick.
-        temp = grid_min[Z]
-        grid_min[Z] = abs(grid_max[Z])
-        grid_max[Z] = abs(temp)
-
-        if properties.forward_axis is Axis3D.POS_X:
-            # Swap min/max depth and make it positive.
-            temp = grid_min[Y]
-            grid_min[Y] = abs(grid_max[Y])
-            grid_max[Y] = abs(temp)
-
-            grid_min = common.swizzle(grid_min, "bac")
-            grid_max = common.swizzle(grid_max, "bac")
-        elif properties.forward_axis is Axis3D.NEG_X:
-            # Swap min/max width and make it positive.
-            temp = grid_min[X]
-            grid_min[X] = abs(grid_max[X])
-            grid_max[X] = abs(temp)
-
-            grid_min = common.swizzle(grid_min, "bac")
-            grid_max = common.swizzle(grid_max, "bac")
-        elif properties.forward_axis is Axis3D.NEG_Y:
-            # Swap min/max depth and make it positive.
-            temp = grid_min[Y]
-            grid_min[Y] = abs(grid_max[Y])
-            grid_max[Y] = abs(temp)
-
-            # Swap min/max width and make it positive.
-            temp = grid_min[X]
-            grid_min[X] = abs(grid_max[X])
-            grid_max[X] = abs(temp)
-        # Else properties.forward_axis is Axis3D.POS_Y: do nothing
-
-        grid_min = __force_to_ints(grid_min)
-        grid_max = __force_to_ints(grid_max)
-
-        if not __has_volume(grid_min, grid_max):
-            raise ZeroSizeException()
-        else:
-            # Return the index ranges as a tuple: ( (min_width, max_width), (min_depth, max_depth), (min_height, max_height) )
-            return ((grid_min[X], grid_max[X]),
-                    (grid_min[Y], grid_max[Y]),
-                    (grid_min[Z], grid_max[Z]))
-    else:
-        raise OutOfBoundsException()
-
-# =========================
-# Main Processing Functions
-# =========================
-
-
-def __process_bounds_object(export_scale, obj):
-    """Processes a manually defined bounds Blender object.
-
-    Args:
-        export_scale (float): A user defined percentage value to scale all values by.
-        obj (Blender object): The Blender object defining the bounds of the brick that the user created.
-
-    Returns:
-        A BrickBounds object.
-    """
-    # Find the minimum and maximum world coordinates for the bounds object.
-    bounds_min, bounds_max = __get_world_min_max(obj)
-
-    # ROUND & CAST
-    bounds_data = __calculate_bounds(export_scale, __to_decimal(bounds_min), __to_decimal(bounds_max))
-
-    # Store the name for logging and determining whether the bounds were defined or automatically calculated.
-    bounds_data.object_name = obj.name
-
-    return bounds_data
-
-
-def __process_coverage(properties, blb_data):
-    """Calculates the coverage data if the user has defined so in the properties.
-    If user does not want coverage, default coverage data will be used.
-
-    Args:
-        properties (Blender properties object): A Blender object containing user preferences.
-        blb_data (BLBData): A BLBData object containing all the necessary data for writing a BLB file.
-
-    Returns:
-        A sequence of BLB coverage data.
-    """
-    if properties.blendprop.calculate_coverage:
-        calculate_side = ((properties.blendprop.coverage_top_calculate,
-                           properties.blendprop.coverage_bottom_calculate,
-                           properties.blendprop.coverage_north_calculate,
-                           properties.blendprop.coverage_east_calculate,
-                           properties.blendprop.coverage_south_calculate,
-                           properties.blendprop.coverage_west_calculate))
-
-        hide_adjacent = ((properties.blendprop.coverage_top_hide,
-                          properties.blendprop.coverage_bottom_hide,
-                          properties.blendprop.coverage_north_hide,
-                          properties.blendprop.coverage_east_hide,
-                          properties.blendprop.coverage_south_hide,
-                          properties.blendprop.coverage_west_hide))
-
-        return __calculate_coverage(calculate_side,
-                                    hide_adjacent,
-                                    blb_data.brick_grid,
-                                    properties.forward_axis)
-    else:
-        return __calculate_coverage()
-
-
-def __vector_length(va, vb):
-    """Calculates the length of the vector starting at va and ending at vb.
-
-    Args:
-        va (Vector): Vector A.
-        vb (Vector): Vector B.
-
-    Returns:
-        The length of the vector AB.
-    """
-    return (vb - va).length
-
-
-def __distance(a, b):
-    """Calculates the Euclidean distance between the specified coordinates A and B in three-dimensional space.
-
-    Args:
-        a (sequence of numbers): Coordinates of point A.
-        b (sequence of numbers): Coordinates of point B.
-
-    Returns:
-        The distance between points A and B.
-    """
-    return sqrt((b[X] - a[X]) ** 2 +
-                (b[Y] - a[Y]) ** 2 +
-                (b[Z] - a[Z]) ** 2)
-
-
-def __calculate_quad_width_height(len_top, len_right, len_bottom, len_left):
-    """Calculates the best width and height of a quad with the specified coordinates.
-    If one quad side has zero length, in other words the quad has degenerated into a triangle, the length of the opposing side is used instead.
-    If neither side has zero length, the average of the two is returned.
-
-    Args:
-        len_top (Decimal): The length of the top edge of the quad.
-        len_right (Decimal): The length of the right edge of the quad.
-        len_bottom (Decimal): The length of the bottom edge of the quad.
-        len_left (Decimal): The length of the left edge of the quad.
-
-    Returns:
-        A tuple (width, height) containing the width and height of the quad as Decimals.
-    """
-    # If zero, return the other length.
-    if Decimal.is_zero(len_top):
-        # If len_bottom is zero, quad width is zero as both sides are points.
-        width = len_bottom
-    elif Decimal.is_zero(len_bottom):
-        width = len_top
-    else:
-        width = (len_top + len_bottom) * const.DECIMAL_HALF
-
-    if Decimal.is_zero(len_left):
-        # If len_bottom is zero, quad width is zero as both sides are points.
-        height = len_right
-    elif Decimal.is_zero(len_right):
-        height = len_left
-    else:
-        height = (len_left + len_right) * const.DECIMAL_HALF
-
-    return (width, height)
-
-
-def __get_longest_vector_length(points):
-    """Gets the length of the longest vector in the specified sequence of points.
-
-    Args:
-        points (sequence of Vectors): A sequence of points in n-dimensional space where two successive points make a vector.
-                                      Must have an even number of elements.
-
-    Returns:
-        The length of the longest vector or None if a sequence with an odd number of elements was provided.
-    """
-    count = len(points)
-    longest = 0
-
-    if __is_even(count):
-        for idx in range(0, count, 2):
-            length = __vector_length(points[idx], points[idx + 1])
-
-            if length > longest:
-                longest = length
-
-        # ROUND & CAST
-        return __to_decimal(longest)
-    else:
-        return None
-
-
-def __get_quad_dir_idx_top_tex(coords):
-    """Gets an index representing the direction the top edge of the quad is pointing for UV mapping the TOP brick texture.
-
-    Args:
-        coords (sequence of Vectors): A sequence of 4 vectors representing the 3D positions of the vertices of a quad.
-
-    Returns:
-        An integer representing a 90 degree sector where sector index:
-        0 is from ]315, 45] degrees
-        1 is from ]45, 135] degrees
-        2 is from ]135, 225] degrees
-        3 is from ]225, 315] degrees
-    """
-    # TODO: Make this better. Why is the start of the sector exclusive?
-    # A vector pointing to the right of the quad.
-    vec_right = coords[0] - coords[3]
-
-    horizontal = Decimal.is_zero(__to_decimal(vec_right[Z], "1.0"))
-
-    # There are 4 sectors of 90 degrees.
-    # Sector 0 is from 315 degrees to 45 degrees.
-    # Sector 1 is from 45 degrees to 135 degrees and so on.
-    # However, by rotating the brick right vector by +45 degrees and assuming the sectors are:
-    # 0: 0 to 90
-    # 1: 90 to 180 etc.
-    # I'm doing the exact same thing as with the non-axis aligned sectors but the math is much simpler.
-
-    if horizontal:
-        # +45 degree rotation around the Z axis.
-        vec_right.rotate(Euler((0.0, 0.0, radians(45.0)), 'XYZ'))
-
-        # ROUND & CAST
-        posx = __to_decimal(vec_right[X]) >= 0
-        posy = __to_decimal(vec_right[Y]) >= 0
-
-        if posx and posy:
-            return 0
-        elif not posx and posy:
-            return 1
-        elif not posx and not posy:
-            return 2
-        else:
-            # posx and not posy
-            return 3
-    else:
-        # +45 degree rotation around the Y axis.
-        vec_right.rotate(Euler((0.0, radians(45.0), 0.0), 'XYZ'))
-
-        # ROUND & CAST
-        posx = __to_decimal(vec_right[X]) > 0
-        posz = __to_decimal(vec_right[Y]) > 0
-
-        # You cannot win with vertical TOP texture.
-        # This order is the best I could find.
-        if posx and posz:
-            return 2
-        elif not posx and posz:
-            return 3
-        elif not posx and not posz:
-            return 0
-        else:
-            # posx and not posz
-            return 1
-
-
-def __get_2d_angle_axis(angle, plane=AxisPlane3D.XY):
-    """Gets an enum value representing the axis that is the closest to the specified angle.
-
-    Args:
-        angle (Number): An angle in radians in the range [0,2pi].
-        plane (AxisPlane3D): The AB-plane the angle is aligned on. XY-plane by default.
-
-    Returns:
-        An Axis3D value representing a 90 degree sector on the specified AB-plane.
-        Angles are CCW from the +A-axis.
-           +A axis, sector [315, 45[ degrees.
-           +B axis, sector [45, 135[ degrees.
-           -A axis, sector [135, 225[ degrees.
-           -B axis, sector [225, 315[ degrees.
-    """
-    # The angle could easily be normalized here, but doing this has helped me track a couple of mistakes in the code.
-    if angle < 0 or angle > const.TWO_PI:
-        # EXCEPTION
-        raise ValueError("__get_2d_angle_axis(angle) expects angle to be normalized to range [0,2pi], value was:", angle)
-
-    if angle >= const.RAD_315_DEG or angle >= 0 and angle < const.RAD_45_DEG:
-        if plane == AxisPlane3D.XY:
-            return Axis3D.POS_X
-        elif plane == AxisPlane3D.XZ:
-            return Axis3D.POS_X
-        else:  # plane == AxisPlane3D.YZ
-            return Axis3D.POS_Y
-
-    # angle >= 45 and
-    elif angle < const.RAD_135_DEG:
-        if plane == AxisPlane3D.XY:
-            return Axis3D.POS_Y
-        elif plane == AxisPlane3D.XZ:
-            return Axis3D.POS_Z
-        else:  # plane == AxisPlane3D.YZ
-            return Axis3D.POS_Z
-
-    # angle >= 135 and
-    elif angle < const.RAD_225_DEG:
-        if plane == AxisPlane3D.XY:
-            return Axis3D.NEG_X
-        elif plane == AxisPlane3D.XZ:
-            return Axis3D.NEG_X
-        else:  # plane == AxisPlane3D.YZ
-            return Axis3D.NEG_Y
-
-    # angle >= 225 and angle < 315
-    else:
-        if plane == AxisPlane3D.XY:
-            return Axis3D.NEG_Y
-        elif plane == AxisPlane3D.XZ:
-            return Axis3D.NEG_Z
-        else:  # plane == AxisPlane3D.YZ
-            return Axis3D.NEG_Z
-
-
-def __get_normal_axis(normal):
-    """Determines the closest axis of the specified normal vector.
-
-    Args:
-        normal (Vector): A normal vector in XYZ-space.
-
-    Returns:
-        An Axis3D value.
-    """
-    sign_x = numpy.sign(normal[X])
-    sign_y = numpy.sign(normal[Y])
-    sign_z = numpy.sign(normal[Z])
-    point = False
-
-    # atan(a/b) output is in range ]-pi/2,pi/2[
-    # We need the angle in range [0,2pi] (or [0,2pi[, doesn't actually matter) for __get_2d_angle_axis(angle)
-    # if a > 0 and b > 0: angle > 0: angle       is in range [0,2pi[
-    # if a > 0 and b < 0: angle < 0: angle + pi  is in range [0,2pi[
-    # if a < 0 and b > 0: angle < 0: 2pi + angle is in range [0,2pi[
-    # if a < 0 and b < 0: angle > 0: angle + pi  is in range [0,2pi[
-
-    # Check for axis-aligned cases.
-    # Determine the plane the normal lies on (if any).
-    # Calculate the angle of the normal on that plane with atan.
-
-    # Normal in XYZ-space.
-    if sign_x == 0:
-
-        # Normal on YZ-plane.
-        if sign_y == 0:
-
-            # Normal on Z-axis.
-            if sign_z == 0:
-                # Normal is a point.
-                point = True
-            elif sign_z > 0:
-                # Normal on +Z-axis.
-                return Axis3D.POS_Z
-            else:
-                # Normal on -Z-axis.
-                return Axis3D.NEG_Z
-
-        elif sign_z == 0:
-
-            # Normal on Y-axis.
-            if sign_y > 0:
-                # Normal on +Y-axis.
-                return Axis3D.POS_Y
-            else:
-                # Normal on -Y-axis.
-                return Axis3D.NEG_Y
-
-        else:
-            # Normal on YZ-plane, Y != 0.
-            plane = AxisPlane3D.YZ
-            angle = atan(normal[Z] / normal[Y])
-
-            # Signs must be checked in this order.
-            if sign_y < 0:
-                angle = angle + pi
-            elif sign_z < 0:  # angle < 0
-                angle = const.TWO_PI + angle
-    else:
-
-        # Normal in XYZ-space, X != 0.
-        if sign_y == 0:
-
-            # Normal on XZ-plane.
-            if sign_z == 0:
-
-                # Normal on X-axis.
-                if sign_x > 0:
-                    # Normal on +X-axis.
-                    return Axis3D.POS_X
-                else:
-                    # Normal on -X-axis.
-                    return Axis3D.NEG_X
-
-            else:
-                # Normal on XZ-plane, X != 0, Z != 0.
-                plane = AxisPlane3D.XZ
-                angle = atan(normal[Z] / normal[X])
-
-                if sign_x < 0:
-                    angle = angle + pi
-                elif sign_z < 0:  # angle < 0
-                    angle = const.TWO_PI + angle
-
-        elif sign_z == 0:
-            # Normal in XY-plane, X != 0, Y != 0.
-            plane = AxisPlane3D.XY
-            angle = atan(normal[Y] / normal[X])
-
-            if sign_x < 0:
-                angle = angle + pi
-            elif sign_y < 0:  # angle < 0
-                angle = const.TWO_PI + angle
-
-        else:
-            # Normal in XYZ-space, X != 0, Y != 0, Z != 0.
-            angle = None
-            plane = None
-
-    if point:
-        # EXCEPTION
-        raise ValueError("__get_normal_axis(normal) expects a vector, point '{}' given instead.".format(normal))
-
-    if plane is None:
-        # TODO: Z-axis is ignored for now. Assume XY-plane.
-        plane = AxisPlane3D.XY
-        angle = atan(normal[Y] / normal[X])
-
-        if sign_x < 0:
-            angle = angle + pi
-        elif sign_y < 0:  # angle < 0
-            angle = const.TWO_PI + angle
-
-    return __get_2d_angle_axis(angle, plane)
-
-
-def __string_to_uv_layer_name(string):
-    """Creates the UV layer name for automatically calculated UVs from the specified string.
-
-    Args:
-        string (string): A string.
-
-    Returns:
-        A UV layer name.
-    """
-    return "{}{}".format(const.BLB_PREFIX_TEXTURE, string.upper())
-
-
-def __calc_quad_max_edge_len_idx(sorted_verts):
-    """Gets an index representing the axis that is the closest to the specified angle.
-
-    Args:
-        sorted_verts (2D matrix of Numbers): A sequence of 4 sequences, where each sequence contains the (X, Y, Z) coordinates of a vertex in a quad in CW order.
-
-    Returns:
-        A tuple containing two elements.
-        Element 0: The length of the longest edge in the specified quad.
-        Element 1: The index of the first vertex in CW order of the longest edge in the specified quad.
-    """
-    max_len = Decimal("-1")
-    max_len_idx = -1
-    #quad_center = Vector((0, 0))
-
-    for idx in range(0, 4):
-        this_vert = sorted_verts[idx]
-        # ROUND & CAST: Length of edge from this vertex to the next one.
-        length = __to_decimal(__distance(this_vert, sorted_verts[(idx + 1) % 4]))
-
-        if length > max_len:
-            max_len = length
-            max_len_idx = idx
-
-        #quad_center.x += this_vert[X]
-        #quad_center.y += this_vert[Y]
-
-    #quad_center.x /= 4.0
-    #quad_center.y /= 4.0
-
-    #v0 = sorted_verts[max_len_idx]
-    #v1 = sorted_verts[(max_len_idx + 1) % 4]
-
-    #max_len_center = Vector(((v0[X] + v1[X]) * 0.5, (v0[Y] + v1[Y]) * 0.5))
-
-    #dx = max_len_center[X] - quad_center[X]
-    #dy = max_len_center[Y] - quad_center[Y]
-
-    # Angle in range [-pi, pi] from the positive X-axis.
-    #max_len_angle = atan2(dy, dx)
-    # Convert to range [0,2pi]
-    #max_len_angle = 2 * pi + max_len_angle if max_len_angle < 0 else max_len_angle
-
-    #angle_idx = __get_angle_axis_idx(max_len_angle)
-    return (max_len, max_len_idx)
-
-
-def __calculate_uvs(brick_texture, vert_coords, normal, forward_axis):
-    """Calculates the UV coordinates for the specified texture and quad containing the specified vertices.
-    In unsupported cases, default UVs are returned.
-
-    Args:
-        brick_texture (BrickTexture): A value from the BrickTexture enum.
-        vert_coords (sequence of coordinates): A sequence of 4 local space coordinates of a face in CW order.
-                                              The vertex order must be the same that is written to the BLB file.
-        normal (sequence of numbers): The normal vector of the quad.
-        forward_axis (Axis3D): A value of the Axis3D enum. The axis that will point forwards in-game.
-
-    Returns:
-        A tuple with two elements.
-        The first element is a tuple containing 4 sets of UV coordinates (One pair for each vertex in the quad.) as tuples for the BLB file.
-        The second element is a tuple containing the UV coordinates to be stored in the Blender mesh, or None if the coordinates are the same as the BLB ones.
-    """
-    def get_side_uv(length):
-        """Calculates the U and V component for an edge of the specified length to use with the SIDE texture.
-
-        Args:
-            length (number): The length of an edge.
-
-        Returns:
-            The U or V component to use with SIDE texture UVs as a Decimal.
-        """
-        # The UV coordinate calculation equations were created by a Blockland Forums user BlackDragonIV about 5 years ago.
-        # How he came up with it is anyone's guess.
-        # The original equation uses a multiplier of 5 for the height, but I believe that is because it was designed to be used with brick sizes where the height is the height of the brick in number of plates.
-        # The values used here are derived from vertex coordinates which means I can use the same equation for both U and V components.
-        # Alternatively: (11 - (11 / length) * 2) / const.BRICK_TEXTURE_RESOLUTION
-        # ROUND & CAST
-        return __to_decimal((11 - 22 / length) / const.BRICK_TEXTURE_RESOLUTION)
-
-    normal_axis = __get_normal_axis(normal)
-
-    # Sanity check.
-    if len(vert_coords) < 4:
-        # EXCEPTION
-        raise ValueError("__calculate_uvs(brick_texture, vert_coords, normal) function expects a quad, input polygon was not a quad.")
-
-    idx_coord = [(idx, coord) for idx, coord in enumerate(vert_coords)]
-
-    # Find the top left vertex of an arbitrary quad.
-
-    # Sort sequence by Z coordinates high to low.
-    max_z_coords = sorted(idx_coord, key=lambda k: [k[1][Z]], reverse=True)
-
-    # Get maximum Z coordinate.
-    max_z = max_z_coords[0][1][Z]
-
-    # Remove coordinates from the sequence that are not on the same height with the highest vert.
-    max_z_coords = [idx_coord for idx_coord in max_z_coords if idx_coord[1][Z] == max_z]
-
-    # max_z_coords now contains all topmost vertices in the quad.
-    # Now determine what "left" means according to the normal of the quad.
-
-    if normal_axis.index() is X:
-        # Quad aligned with X axis.
-        # Sort sequence by Y coordinates.
-        # If facing positive X axis, sort coordinates from -Y to +Y = not reversed.
-        # Break ties by sorting by index.
-        top_left_candidates = sorted(max_z_coords, key=lambda k: [k[1][Y], k[0]], reverse=not normal_axis.is_positive())
-    elif normal_axis.index() is Y:
-        # Quad aligned with Y axis.
-        # Sort sequence by X coordinates.
-        # If facing positive Y axis, sort coordinates from +X to -X = reversed.
-        # Break ties by sorting by index.
-        top_left_candidates = sorted(max_z_coords, key=lambda k: [k[1][X], k[0]], reverse=normal_axis.is_positive())
-    else:  # normal_axis.index() is Z:
-        # Quad aligned with Z axis.
-        # Sort sequence by X coordinates.
-        # Regardless if facing positive or negative Z axis, sort coordinates from -X to +X = not reversed.
-        # Break ties by sorting by index.
-        top_left_candidates = sorted(max_z_coords, key=lambda k: [k[1][X], k[0]], reverse=False)
-
-    # top_left_candidates[0] is the vertex with the largest Z coordinate and smallest/largest coordinate on the appropriate axis.
-    # Thus it is the top left corner of the quad in its local space.
-    top_left_idx = top_left_candidates[0][0]
-
-    sorted_idx_coord = idx_coord[top_left_idx:] + idx_coord[:top_left_idx]
-    # Split the sorted sequence of (idx, coord) tuples into separate lists for ease of use.
-    sorted_verts_idxs, sorted_verts = zip(*sorted_idx_coord)
-
-    # print("__calculate_uvs | Sorted quad:")
-    # for icoord in sorted_idx_coord:
-    #    print("\t", icoord)
-
-    # sorted_verts must be in CW order with element 0 being the top left corner.
-    # ROUND & CAST: length using user specified precision.
-    len_top = __to_decimal(__distance(sorted_verts[0], sorted_verts[1]))
-    len_right = __to_decimal(__distance(sorted_verts[1], sorted_verts[2]))
-    len_bottom = __to_decimal(__distance(sorted_verts[2], sorted_verts[3]))
-    len_left = __to_decimal(__distance(sorted_verts[3], sorted_verts[0]))
-
-    best_quad_size = __calculate_quad_width_height(len_top, len_right, len_bottom, len_left)
-
-    # For clarity.
-    # Width.
-    w = best_quad_size[0]
-    # Height.
-    h = best_quad_size[1]
-
-    # Initialize with default UVs.
-    uvs_sorted = const.DEFAULT_UV_COORDINATES
-    # May be assigned a value later.
-    uvs_blender = None
-
-    # UV tuples are in order: (u, v)
-    # Where u is the x axis increasing from left to right.
-    # Where v is the y axis increasing from top to bottom.
-    if brick_texture is const.BrickTexture.TOP:
-        # Works well for axis aligned faces horizontal faces.
-        # Works well enough for axis aligned faces vertical faces.
-        # Doesn't look bad for all other face orientations.
-        # direction = __get_quad_dir_idx_top_tex(sorted_verts)
-
-        uvs_sorted = ((w, h),
-                      (0, h),
-                      (0, 0),
-                      (w, 0))
-
-        if forward_axis is Axis3D.POS_X:
-            uvs_blender = ((0, h),
-                           (0, 0),
-                           (w, 0),
-                           (w, h))
-        elif forward_axis is Axis3D.NEG_X:
-            uvs_blender = ((w, 0),
-                           (w, h),
-                           (0, h),
-                           (0, 0))
-        elif forward_axis is Axis3D.POS_Y:
-            uvs_blender = ((h, w),
-                           (0, w),
-                           (0, 0),
-                           (h, 0))
-        else:  # NEG_Y
-            uvs_blender = ((0, 0),
-                           (h, 0),
-                           (h, w),
-                           (0, w))
-
-    elif brick_texture is const.BrickTexture.SIDE:
-        # To calculate the UV coordinates for a non-rectangular quad, the and U and V components must be calculated separately for each side.
-        # Calculate the UV components for top, left, right, and bottom edges of the quad.
-        # If the quad is rectangular then the components of opposing sides are equal.
-        u_t = get_side_uv(len_top)
-        v_r = get_side_uv(len_right)
-        u_b = get_side_uv(len_bottom)
-        v_l = get_side_uv(len_left)
-
-        # print("__calculate_uvs | Lengths:")
-        # print("\tt", u_t, len_top)
-        # print("\tr", v_r, len_right)
-        # print("\tb", u_b, len_bottom)
-        # print("\tl", v_l, len_left)
-
-        # Subtracting from 1 mirrors the coordinate.
-        uvs_sorted = ((u_t, v_l),
-                      (1 - u_t, v_r),
-                      (1 - u_b, 1 - v_r),
-                      (u_b, 1 - v_l))
-    elif brick_texture is const.BrickTexture.BOTTOMEDGE:
-        # Bottom edge is a special case where the average width/height does not work and the top left may not be what was determined by the sorting algorithm above.
-        # We need the length of the longest edge in the quad, the direction it is pointing, and the index of the first vertex of the longest edge (CW order).
-        edge_info = __calc_quad_max_edge_len_idx(sorted_verts)
-        max_len = edge_info[0]
-        # This is the index of the new top left corner.
-        top_left_offset = edge_info[1]
-
-        # print("__calculate_uvs | bottomedge, first vertex of longest edge (CW):", top_left_offset)
-        # print("__calculate_uvs | bottomedge, longest edge length:", max_len)
-
-        uvs_sorted = ((-0.5, 0),
-                      (max_len - const.DECIMAL_HALF, 0),
-                      (max_len - 1, 0.5),
-                      (0, 0.5))
-
-        uvs_blender = __bl_blender_uv_origin_swap(uvs_sorted)
-
-        if top_left_offset != 0:
-            # Move each element in sorted_order forwards by top_left_offset and wrap around.
-            # This maps element 0 = first vertex of longest edge in uvs_sorted to element 0 = first vertex in sorted_verts.
-            # The UVs are later swizzled from sorted_verts order back to the BLB/Blender order for use in Blender.
-            uvs_sorted = common.offset_sequence(uvs_sorted, top_left_offset)
-
-            # print("__calculate_uvs | uvs_sorted after bottomedge swizzle:")
-            # for uv in uvs_sorted:
-            #     print("\t", uv)
-
-    elif brick_texture is const.BrickTexture.BOTTOMLOOP:
-        uvs_sorted = ((0, w),
-                      (0, 0),
-                      (h, 0),
-                      (h, w))
-
-    elif brick_texture is const.BrickTexture.PRINT:
-        uvs_sorted = ((0, 0),
-                      (1, 0),
-                      (1, 1),
-                      (0, 1))
-
-    elif brick_texture is const.BrickTexture.RAMP:
-        uvs_sorted = ((0, w),
-                      (0, 0),
-                      (h, 0),
-                      (h, w))
-
-    else:
-        # EXCEPTION
-        raise ValueError("Unknown texture name '{}'".format(brick_texture))
-
-    #print("__calculate_uvs | uvs_sorted:")
-    # for uv in uvs_sorted:
-    #    print("\t", uv)
-
-    # Calculate the offset.
-    # Index 0 is always the first element in the input vertex order by definition.
-    # Negate because we are doing the transformation backwards: we want 0 back to the start of the list.
-    blb_to_blender_offset = -sorted_verts_idxs.index(0)
-    # print("__calculate_uvs | Index offset:", blb_to_blender_offset)
-
-    if blb_to_blender_offset == 0:
-        uvs_blb = uvs_sorted
-    else:
-        # The vertices in Blender are in the order stored in idx_coord.
-        # To calculate the UVs the vertices had to be sorted into sorted_verts.
-        # sorted_verts are not necessarily in the same order as the vertices in idx_coord.
-        # sorted_verts sequence contains 4 tuples where the first element of each tuple is the old index of that vertex (or UV coordinate).
-        # To map the calculated BLB UV coordinates into something usable in Blender, we need to swizzle the UV pairs back into the old order.
-        uvs_blb = common.offset_sequence(uvs_sorted, blb_to_blender_offset)
-
-    #print("__calculate_uvs | uvs_blb:")
-    # for uv in uvs_blb:
-    #    print("\t", uv)
-    # if uvs_blender:
-    #    print("__calculate_uvs | uvs_blender:")
-    #    for uv in uvs_blender:
-    #        print("\t", uv)
-
-    return (uvs_blb, uvs_blender)
-
-
-def __bl_blender_uv_origin_swap(uvs):
-    """Converts Blockland (origin is top left) to Blender (origin is bottom left) UV coordinates and the other way around.
-
-    Args:
-        uvs (sequence): A sequence of sequences containing UV pairs.
-
-    Returns:
-        A new tuple of transformed coordinate tuples.
-    """
-    return tuple([(uv[X], 1 - uv[Y]) for uv in uvs])
-
-
-def __get_first_uv_data(uv_layers, mesh_loops, loop_indices, generated_uv_layer_names=None):
-    """Finds the alphabetically first UV layer that contains UV coordinates other than (0.0, 0.0) for at least one vertex in the specified loop in the specified mesh.
-
-    Args:
-        uv_layers (OrderedDict): An ordered dictionary containing the UV layer name as key, and the UV layer data as value, alphabetically ordered by UV layer name.
-        mesh_loops (sequence of MeshLoop): A Blender collection of MeshLoop objects.
-        loop_indices (sequence of numbers): The sequence of indices of this loop (polygon) in the specified mesh.
-        generated_uv_layer_names (sequence of strings): A sequence of UV layer names that are generated in code.
-                                                        If not None, only manually created UV data (not in any of the generated layers) is checked for.
-
-    Returns:
-        A tuple containing the UV layer name in the first element and the sequence of UV coordinates in the second element.
-        None if the specified polygon had no UV data in any of the UV layers.
-    """
-    uv_key = None
-
-    # Loop through loop indices (vertices).
-    for loop_idx in loop_indices:
-        current_loop = mesh_loops[loop_idx]
-
-        # Check UV coordinates for each vertex on every UV layer.
-        for name, uv_loop in uv_layers.items():
-            if generated_uv_layer_names is not None and name in generated_uv_layer_names:
-                # Skip generated UV layers.
-                continue
-            vertex_uv = uv_loop.data[current_loop.index].uv
-            # ROUND & CAST
-            # By default all UV coordinates in a layer are (0.0, 0.0).
-            # If either UV coordinate is not zero, this UV layer is the first that has some data.
-            if not Decimal.is_zero(__to_decimal(vertex_uv[X])) or not Decimal.is_zero(__to_decimal(vertex_uv[Y])):
-                uv_key = name
-                break
-        # Did we find a name?
-        if uv_key is not None:
-            break
-
-    if uv_key is None:
-        return None
-    else:
-        uv_loop_data = uv_layers[uv_key].data
-        return (uv_key, [uv_loop_data[mesh_loops[loop_idx].index].uv for loop_idx in loop_indices])
-
-
-def __store_uvs_in_mesh(poly_index, mesh, uvs, layer_name):
-    """Stores the specified UV coordinates in a UV layer.
-    A new UV layer is created if it does not exist, data in an existing UV layer with the same name will be overwritten.
-
-    Args:
-        poly_index (int): Index of the polygon in the mesh.
-        mesh (Blender Mesh): The mesh to store the UVs in.
-        uvs (sequence of sequences): A sequence containing UV pairs.
-        layer_name (string): Name to give the UV layer.
-
-    Returns:
-        None if UVs were stored successfully or a string containing an error message.
-    """
-    error_string = "Unable to store UV coordinates in object '{}' while it is in edit mode.".format(mesh.name)
-
-    # If no UV layer exists, create one.
-    if layer_name not in mesh.uv_layers.keys():
-        mesh.uv_textures.new(layer_name)
-
-    # You need BMesh to modify the UV layers.
-    bm = bmesh.new()
-    bm.from_mesh(mesh)
-
-    # Blender complains if this isn't done.
-    # Apparently you shouldn't do this in tight loops.
-    bm.faces.ensure_lookup_table()
-    bm.edges.ensure_lookup_table()
-
-    # Get the UV layer in BMesh format.
-    bm_uv_layer = bm.loops.layers.uv.get(layer_name)
-
-    # RETURN ON ERROR
-    for vert_idx, uv_pair in enumerate(uvs):
-        try:
-            bm.faces[poly_index].loops[vert_idx][bm_uv_layer].uv = uv_pair
-        except AttributeError:
-            return error_string
-    try:
-        bm.to_mesh(mesh)
-    except ValueError:
-        return error_string
-
-
-def __process_grid_definitions(properties, blb_data, bounds_data, definition_objects):
-    """Processes the specified brick grid definitions.
-
-    Args:
-        properties (DerivateProperties): An object containing user properties.
-        blb_data (BLBData): A BLBData object containing all the necessary data for writing a BLB file.
-        bounds_data (BrickBounds): A BrickBounds object containing the bounds data.
-        definition_objects (a sequence of sequences of Blender objects): A sequence containing five sequences of Blender objects representing brick grid definitions.
-                                                                        The second sequences must ordered in the reverse priority order.
-
-    Returns:
-        A three dimensional array of brick grid symbols, ready for writing to a file.
-    """
-    # Make one empty list for each of the 5 brick grid definition.
-    definition_volumes = [[] for i in range(5)]
-    processed = 0
-    total_definitions = 0
-
-    for index in range(5):
-        for grid_obj in definition_objects[index]:
-            total_definitions += 1
-
-            try:
-                definition_volumes[index].append(__grid_object_to_volume(properties, bounds_data, grid_obj))
-                processed += 1
-            except OutOfBoundsException:
-                if bounds_data.object_name is None:
-                    logger.error("Brick grid definition object '{}' has vertices outside the calculated brick bounds. Definition ignored.".format(grid_obj.name), 1)
-                else:
-                    logger.error("Brick grid definition object '{}' has vertices outside the bounds definition object '{}'. Definition ignored.".format(
-                        grid_obj.name, bounds_data.object_name))
-            except ZeroSizeException:
-                logger.error("Brick grid definition object '{}' has no volume. Definition ignored.".format(grid_obj.name))
-
-    # Log messages for brick grid definitions.
-<<<<<<< HEAD
-    if total_definitions < 1:
-        logger.warning("No brick grid definitions found. Automatically generated brick grid may be undesirable.", 1)
-    elif total_definitions == 1:
-        if processed < 1:
-            logger.warning(
-                "{} brick grid definition found but was not processed. Automatically generated brick grid may be undesirable.".format(total_definitions), 1)
-=======
-    if total_definitions == 0:
-        logger.warning("No brick grid definitions found. Full cuboid brick grid may be undesirable.", 1)
-    elif total_definitions == 1:
-        if processed == 0:
-            logger.warning("{} brick grid definition found but was not processed. Full cuboid brick grid may be undesirable.".format(total_definitions), 1)
->>>>>>> d46aca0d
-        else:
-            logger.info("Processed {} of {} brick grid definition.".format(processed, total_definitions), 1)
-    else:
-        # Found more than one.
-<<<<<<< HEAD
-        if processed < 1:
-            logger.warning(
-                "{} brick grid definitions found but were not processed. Automatically generated brick grid may be undesirable.".format(total_definitions), 1)
-=======
-        if processed == 0:
-            logger.warning("{} brick grid definitions found but were not processed. Full cuboid brick grid may be undesirable.".format(total_definitions), 1)
->>>>>>> d46aca0d
-        else:
-            logger.info("Processed {} of {} brick grid definitions.".format(processed, total_definitions), 1)
-
-    # Take the custom forward axis into account.
-    if properties.forward_axis is Axis3D.POS_X or properties.forward_axis is Axis3D.NEG_X:
-        grid_width = blb_data.brick_size[X]
-        grid_depth = blb_data.brick_size[Y]
-    else:
-        grid_width = blb_data.brick_size[Y]
-        grid_depth = blb_data.brick_size[X]
-
-    grid_height = blb_data.brick_size[Z]
-
-    # Initialize the brick grid with the empty symbol with the dimensions of the brick.
-    brick_grid = [[[const.GRID_OUTSIDE for w in range(grid_width)] for h in range(grid_height)] for d in range(grid_depth)]
-
-    if total_definitions < 1:
-        # Write the default brick grid.
-        for d in range(grid_depth):
-            for h in range(grid_height):
-                is_top = (h == 0)  # Current height is the top of the brick?
-                is_bottom = (h == grid_height - 1)  # Current height is the bottom of the brick?
-
-                if is_bottom and is_top:
-                    symbol = const.GRID_BOTH
-                elif is_bottom:
-                    symbol = const.GRID_DOWN
-                elif is_top:
-                    symbol = const.GRID_UP
-                else:
-                    symbol = const.GRID_INSIDE
-
-                # Create a new list of the width of the grid filled with the selected symbol.
-                # Assign it to the current height.
-                brick_grid[d][h] = [symbol] * grid_width
-    else:
-        # Write the calculated definition_volumes into the brick grid.
-        for index, volumes in enumerate(definition_volumes):
-            # Get the symbol for these volumes.
-            symbol = properties.grid_definitions_priority[index]
-            for volume in volumes:
-                # Modify the grid by adding the symbol to the correct locations.
-                __modify_brick_grid(brick_grid, volume, symbol)
-
-    return brick_grid
-
-
-def __process_collision_definitions(properties, blb_data, bounds_data, definition_objects):
-    """Processes the specified collision definitions.
-
-    Args:
-        properties (DerivateProperties): An object containing user properties.
-        blb_data (BLBData): A BLBData object containing all the necessary data for writing a BLB file.
-        bounds_data (BrickBounds): A BrickBounds object containing the bounds data.
-        definition_objects (a sequence of Blender object): A sequence of Blender objects representing collision definitions.
-
-    Returns:
-        A sequence of tuples: [ (center coordinates in the local space of the brick, collision cuboid dimensions), ]
-        Sequence can be empty.
-    """
-    collisions = []
-    processed = 0
-
-<<<<<<< HEAD
-    if properties.blendprop.custom_collision:
-        if len(definition_objects) > const.MAX_BRICK_COLLISION_CUBOIDS:
-            logger.error("{0} collision cuboids defined but {1} is the maximum. Only the first {1} will be processed.".format(
-                len(definition_objects), const.MAX_BRICK_COLLISION_CUBOIDS), 1)
-=======
-    if len(definition_objects) > 10:
-        logger.error("{} collision cuboids defined but 10 is the maximum, only using the first 10.".format(len(definition_objects)), 1)
->>>>>>> d46aca0d
-
-        for obj in definition_objects[:const.MAX_BRICK_COLLISION_CUBOIDS]:
-            vert_count = len(obj.data.vertices)
-
-            # At least two vertices are required for a valid bounding box.
-            if vert_count < 2:
-                logger.error("Collision definition object '{}' has less than 2 vertices. Definition ignored.".format(obj.name), 1)
-                # Skip the rest of the loop and return to the beginning.
-                continue
-            elif vert_count > 8:
-                logger.warning(
-                    "Collision definition object '{}' has more than 8 vertices suggesting a shape other than a cuboid. The bounding box of this mesh will be used.".format(obj.name), 1)
-                # The mesh is still valid.
-
-            # Find the minimum and maximum coordinates for the collision object.
-            col_min, col_max = __get_world_min_max(obj)
-
-            # ROUND & CAST
-            # USER SCALE: Multiply by user defined scale.
-            col_min = __multiply_sequence(properties.scale, __to_decimal(col_min))
-            col_max = __multiply_sequence(properties.scale, __to_decimal(col_max))
-
-<<<<<<< HEAD
-            # Recenter the coordinates to the bounds. (Also rounds the values.)
-            col_min = __world_to_local(col_min, bounds_data.world_center)
-            col_max = __world_to_local(col_max, bounds_data.world_center)
-=======
-        # ROUND & CAST
-        # USER SCALE: Multiply by user defined scale.
-        col_min = __multiply_sequence(properties.scale, __to_decimal(col_min))
-        col_max = __multiply_sequence(properties.scale, __to_decimal(col_max))
-
-        # Recenter the coordinates to the bounds. (Also rounds the values.)
-        col_min = __world_to_local(col_min, bounds_data.world_center)
-        col_max = __world_to_local(col_max, bounds_data.world_center)
-
-        # Technically collision outside brick bounds is not invalid but the collision is also horribly broken and as such is not allowed.
-        if __all_within_bounds(col_min, bounds_data.dimensions) and __all_within_bounds(col_max, bounds_data.dimensions):
-            if not __has_volume(col_min, col_max):
-                # TODO: Test this. Does it actually work in game?
-                logger.error("Collision definition object '{}' has no volume. Definition ignored.".format(obj.name), 1)
-                # Skip the rest of the loop.
-                continue
->>>>>>> d46aca0d
-
-            # Technically collision outside brick bounds is not invalid but the collision is also horribly broken and as such is not allowed.
-            if __all_within_bounds(col_min, bounds_data.dimensions) and __all_within_bounds(col_max, bounds_data.dimensions):
-                if not __has_volume(col_min, col_max):
-                    logger.error("Collision definition object '{}' has no volume. Definition ignored.".format(obj.name), 1)
-                    # Skip the rest of the loop.
-                    continue
-
-                center = []
-                dimensions = []
-
-                # Find the center coordinates and dimensions of the cuboid.
-                for index, value in enumerate(col_max):
-                    center.append((value + col_min[index]) * const.DECIMAL_HALF)
-                    dimensions.append(value - col_min[index])
-
-<<<<<<< HEAD
-                # ROUND & CAST
-                # Add the center and dimensions to the definition data as a tuple.
-                # The center coordinates and dimensions are in plate coordinates.
-                collisions.append((__sequence_z_to_plates(center, properties.plate_height), __sequence_z_to_plates(dimensions, properties.plate_height)))
-
-                processed += 1
-=======
-            # ROUND & CAST
-            # Add the center and dimensions to the definition data as a tuple.
-            # The coordinates and dimensions are in plates.
-            collisions.append((__sequence_z_to_plates(center, properties.plate_height), __sequence_z_to_plates(dimensions, properties.plate_height)))
-        else:
-            if bounds_data.object_name is None:
-                logger.error("Collision definition object '{}' has vertices outside the calculated brick bounds. Definition ignored.".format(obj.name), 1)
-            else:
-                logger.error("Collision definition object '{}' has vertices outside the bounds definition object '{}'. Definition ignored.".format(
-                    obj.name, bounds_data.object_name), 1)
-
-    defcount = len(definition_objects)
-    # Log messages for collision definitions.
-    # FIXME: Skip collision processing if calculating collision!
-    if defcount == 0:
-        if properties.blendprop.calculate_collision:
-            logger.info("No collision definitions found. Brick collision will be the same size as the brick bounds.", 1)
-        else:
-            logger.warning("No collision definitions found. Brick will have no collision.", 1)
-    elif defcount == 1:
-        if processed == 0:
-            if properties.blendprop.calculate_collision:
-                # TODO: Remove.
-                logger.warning(
-                    "{} collision definition found but was not processed. Brick collision will be the same size and shape as the bounds.".format(defcount), 1)
->>>>>>> d46aca0d
-            else:
-                if bounds_data.object_name is None:
-                    logger.error("Collision definition object '{}' has vertices outside the calculated brick bounds. Definition ignored.".format(obj.name), 1)
-                else:
-                    logger.error("Collision definition object '{}' has vertices outside the bounds definition object '{}'. Definition ignored.".format(
-                        obj.name, bounds_data.object_name), 1)
-
-        defcount = len(definition_objects)
-
-        # Log messages for collision definitions.
-        if defcount < 1:
-            logger.warning("No custom collision definitions found.", 1)
-        elif defcount == 1:
-            if processed < 1:
-                logger.warning("{} collision definition found but was not processed.".format(defcount), 1)
-
-            else:
-                logger.info("Processed {} of {} collision definition.".format(processed, defcount), 1)
-        else:
-<<<<<<< HEAD
-            # Found more than one.
-            if processed < 1:
-                logger.warning("{} collision definitions found but were not processed. Calculating full brick collision.".format(defcount), 1)
-=======
-            logger.info("Processed {} of {} collision definition.".format(processed, defcount), 1)
-    else:
-        # Found more than one.
-        if processed == 0:
-            if properties.blendprop.calculate_collision:
-                # TODO: Remove.
-                logger.warning(
-                    "{} collision definitions found but were not processed. Calculating full brick collision.".format(defcount), 1)
->>>>>>> d46aca0d
-            else:
-                logger.info("Processed {} of {} collision definitions.".format(processed, defcount), 1)
-
-    if processed < 1:
-        # No custom collision definitions.
-
-        if properties.blendprop.default_collision == "BOUNDS":
-            logger.info("Using bounds as the collision cuboid.", 1)
-            # Center of the full brick collision cuboid is at the middle of the brick.
-            # The size of the cuboid is the size of the bounds.
-            collisions.append(([0, 0, 0], blb_data.brick_size))
-        else:
-            # properties.blendprop.default_collision == "AABB"
-            logger.info("Using the axis-aligned bounding box of visual meshes as the collision cuboid.", 1)
-            collisions.append(
-                (__world_to_local(
-                    bounds_data.aabb_world_center,
-                    bounds_data.world_center),
-                 __sequence_z_to_plates(
-                     bounds_data.aabb_dimensions,
-                     properties.plate_height)))
-
-    return collisions
-
-
-def __process_definition_objects(properties, objects):
-    """"Processes all definition objects that are not exported as a 3D model but will affect the brick properties.blendprop.
-
-    Processed definition objects:
-        - bounds
-        - brick grid
-        - collision
-
-    If no bounds object is found, the brick bounds will be automatically calculated using the minimum and maximum coordinates of the vertices in the visible mesh objects.
-
-    Args:
-        properties (DerivateProperties): An object containing user properties.
-        objects (sequence of Blender objects): The sequence of objects to be processed.
-
-    Returns:
-        A tuple containing:
-            0. A BLBData object containing the bounds, brick grid, and collision data.
-            1. A BrickBounds object containing the brick bounds data.
-            2. A sequence of mesh objects that will be exported as visible 3D models.
-        Or an error message to be displayed to the user.
-    """
-    def calculate_aabb(bounds_data, min_world_coord, max_world_coord):
-        """Calculates the axis-aligned bounding box data for the specified minimum and maximum world coordinates of visual meshes and stores them to the specified bounds_data object.
-
-        Args:
-            bounds_data (BrickBounds): A BrickBounds object containing the bounds data.
-            min_coords (sequence of numbers): The minimum coordinates as a sequence: [X, Y, Z]
-            max_coords (sequence of numbers): The maximum coordinates as a sequence: [X, Y, Z]
-        """
-        min_coord = __multiply_sequence(properties.scale, __to_decimal(min_world_coord))
-        max_coord = __multiply_sequence(properties.scale, __to_decimal(max_world_coord))
-
-        bounds_data.aabb_dimensions = __calculate_bounding_box_size(min_coord, max_coord)
-        bounds_data.aabb_world_center = __calculate_center(min_coord, bounds_data.aabb_dimensions)
-        # print("Calculated AABB. Min:", min_coord, "Max:", max_coord, "Size:", bounds_data.aabb_dimensions, "Center:", bounds_data.aabb_world_center)
-
-    blb_data = BLBData()
-    bounds_data = None
-    collision_objects = []
-
-    # There are 5 brick grid definitions.
-    # During this first pass of the objects in the scene we can already sort the definition objects.
-    brick_grid_objects = [[] for i in range(5)]
-
-    mesh_objects = []
-
-    # These are vectors because Blender vertex coordinates are stored as vectors.
-    # They are used for recording the minimum and maximum vertex world
-    # coordinates of all visible meshes so that the brick bounds can be
-    # calculated, if they are not defined manually.
-    min_world_coordinates = Vector((float("+inf"), float("+inf"), float("+inf")))
-    max_world_coordinates = Vector((float("-inf"), float("-inf"), float("-inf")))
-
-    # Loop through all objects in the sequence.
-    # The objects in the sequence are sorted so that the oldest created object is last.
-    # Process the objects in reverse: from oldest to newest.
-    for obj in reversed(objects):
-
-        # PROCESS TOKENS.
-
-        obj_name = obj.name
-        obj_name_tokens = __split_object_string_to_tokens(obj_name)
-        object_grid_definitions = __get_tokens_from_object_name(obj_name_tokens, properties.grid_def_obj_token_priority)
-
-        # Ignore non-mesh objects
-        if obj.type != "MESH":
-            if obj_name.upper().startswith(properties.deftokens.bounds):
-                logger.error("Object '{}' cannot be used to define bounds, must be a mesh.".format(obj_name), 1)
-            elif obj_name.upper().startswith(properties.grid_def_obj_token_priority):
-                logger.error("Object '{}' cannot be used to define brick grid, must be a mesh.".format(obj_name), 1)
-            elif obj_name.upper().startswith(properties.deftokens.collision):
-                logger.error("Object '{}' cannot be used to define collision, must be a mesh.".format(obj_name), 1)
-
-            # Skip the rest of the if.
-            continue
-
-        # Is the current object a bounds definition object?
-        elif properties.deftokens.bounds in obj_name_tokens:
-            if bounds_data is None:
-                bounds_data = __process_bounds_object(properties.scale, obj)
-                blb_data = __record_bounds_data(properties, blb_data, bounds_data)
-
-                if isinstance(blb_data, str):
-                    # Got an error message.
-                    return blb_data
-                else:
-                    plates, bricks = modf(blb_data.brick_size[Z] / 3)
-                    bricks = int(bricks)
-
-                    if plates == 0.0:
-                        logger.info("Defined brick size: {} wide {} deep and {} tall".format(blb_data.brick_size[X],
-                                                                                             blb_data.brick_size[Y],
-                                                                                             logger.build_countable_message("", bricks, (" brick", " bricks"))), 1)
-                    else:
-                        logger.info("Defined brick size: {} wide {} deep {} and {} tall".format(blb_data.brick_size[X],
-                                                                                                blb_data.brick_size[Y],
-                                                                                                logger.build_countable_message(
-                                                                                                    "", bricks, (" brick", " bricks")),
-                                                                                                logger.build_countable_message("", blb_data.brick_size[Z] - bricks * 3, (" plate", " plates"))), 1)
-            else:
-                logger.error("Bounds already defined by '{}', bounds definition '{}' ignored.".format(bounds_data.object_name, obj_name), 1)
-                continue
-
-        # Is the current object a collision definition object?
-        elif properties.deftokens.collision in obj_name_tokens:
-            # Collision definition objects cannot be processed until after the bounds have been defined.
-            collision_objects.append(obj)
-
-        # Is the current object a brick grid definition object?
-        elif len(object_grid_definitions) > 0:
-            if len(object_grid_definitions) > 1:
-                logger.error("Multiple brick grid definitions in object '{}', only the first one is used.".format(obj_name), 1)
-
-            # Get the priority index of this grid definition.
-            index = properties.grid_def_obj_token_priority.index(object_grid_definitions[0])
-
-            # Brick grid definition objects cannot be processed until after the bounds have been defined.
-            # Append the current definition object into the appropriate list.
-            brick_grid_objects[index].append(obj)
-
-        # Else the object must be a regular visible mesh that is exported as a 3D model.
-        else:
-            mesh_objects.append(obj)
-
-            # Record min/max world coordinates for calculating the axis-aligned bounding box.
-            min_world_coordinates, max_world_coordinates = __get_world_min_max(obj, min_world_coordinates, max_world_coordinates)
-
-    # No manually created bounds object was found, calculate brick bounds based on the minimum and maximum recorded mesh vertex positions.
-    if bounds_data is None:
-        logger.warning("No brick bounds definition found. Calculated brick size may be undesirable.", 1)
-
-        # ROUND & CAST
-        bounds_data = __calculate_bounds(properties.scale, __to_decimal(min_world_coordinates), __to_decimal(max_world_coordinates))
-
-        blb_data = __record_bounds_data(properties, blb_data, bounds_data)
-
-        if isinstance(blb_data, str):
-            # Got an error message.
-            return blb_data
-        else:
-            plates, bricks = modf(blb_data.brick_size[Z] / 3)
-
-        bricks = int(bricks)
-
-        if plates == 0.0:
-            logger.info("Calculated brick size: {} wide {} deep and {} tall".format(blb_data.brick_size[X],
-                                                                                    blb_data.brick_size[Y],
-                                                                                    logger.build_countable_message("", bricks, (" brick", " bricks"))), 1)
-        else:
-            logger.info("Calculated brick size: {} wide {} deep {} and {} tall".format(blb_data.brick_size[X],
-                                                                                       blb_data.brick_size[Y],
-                                                                                       logger.build_countable_message("", bricks, (" brick", " bricks")),
-                                                                                       logger.build_countable_message("", blb_data.brick_size[Z] - bricks * 3, (" plate", " plates"))), 1)
-    elif len(mesh_objects) > 0:
-        # Manually defined bounds found, store the axis-aligned bounding box of the visible meshes, provided there are any.
-        calculate_aabb(bounds_data, min_world_coordinates, max_world_coordinates)
-
-    # Bounds have been defined, check that brick size is within the limits.
-    if blb_data.brick_size[X] <= const.MAX_BRICK_HORIZONTAL_PLATES and blb_data.brick_size[
-            Y] <= const.MAX_BRICK_HORIZONTAL_PLATES and blb_data.brick_size[Z] <= const.MAX_BRICK_VERTICAL_PLATES:
-        # Multiply the dimensions of the bounding box together: if any dimension is 0.0 the product is 0.0.
-        if __sequence_product(blb_data.brick_size) < 1.0:
-            # TODO: Actually test this.
-            # TODO: Round 0 brick size up to 1?
-            # RETURN ON ERROR
-            return "Brick has no volume, brick could not be rendered in-game."
-        else:
-            # Process brick grid and collision definitions now that a bounds definition exists.
-            blb_data.brick_grid = __process_grid_definitions(properties, blb_data, bounds_data, brick_grid_objects)
-            blb_data.collision = __process_collision_definitions(properties, blb_data, bounds_data, collision_objects)
-
-            # Return the data.
-            return (blb_data, bounds_data, mesh_objects)
-    else:
-        # RETURN ON ERROR
-        # The formatter fails miserably if this return is on one line so I've broken it in two.
-        msg = "Brick size ({0}x{1}x{2}) exceeds the maximum brick size of {3} wide {3} deep and {4} plates tall.".format(blb_data.brick_size[X],
-                                                                                                                         blb_data.brick_size[Y],
-                                                                                                                         blb_data.brick_size[Z],
-                                                                                                                         const.MAX_BRICK_HORIZONTAL_PLATES,
-                                                                                                                         const.MAX_BRICK_VERTICAL_PLATES)
-        return "{}\nThe exported brick would not be loaded by the game.".format(msg)
-
-
-def __process_mesh_data(context, properties, bounds_data, mesh_objects, forward_axis):
-    """Gets all the necessary data from the specified Blender objects and sorts all the quads of the mesh_objects into sections for brick coverage to work.
-
-    Args:
-        context (Blender context object): A Blender object containing scene data.
-        properties (DerivateProperties): An object containing user properties.
-        bounds_data (BrickBounds): A BrickBounds object containing the bounds data.
-        mesh_objects (sequence of Blender objects): Meshes to be processed.
-        forward_axis (Axis3D): A value of the Axis3D enum. The axis that will point forwards in-game.
-
-    Returns:
-        A sequence of mesh data sorted into sections or a string containing an error message to display to the user.
-    """
-    # Create an empty list for each quad section.
-    # This is my workaround to making a sort of dictionary where the keys are in insertion order.
-    # The quads must be written in a specific order.
-    # A tuple cannot be used because the values are changed afterwards when the brick is rotated.
-    quads = [[] for i in range(len(const.BLBQuadSection))]
-
-    for obj in mesh_objects:
-        count_tris = 0
-        count_ngon = 0
-        object_name = obj.name
-        current_mesh = obj.data
-
-        # Alpha is per-object.
-        vertex_color_alpha = None
-
-        logger.info("Exporting object: {}".format(object_name), 1)
-
-        # PROCESS TOKENS
-
-        # PROCESS OBJECT DATA
-
-        # =============
-        # Object Colors
-        # =============
-        colors = None
-
-        if properties.blendprop.use_object_colors:
-            tokens = __split_object_string_to_tokens(object_name, True)
-
-            # Does the object name contain the color definition token signifying that it defines the object's color?
-            if properties.deftokens.color in tokens:
-                # Parse floats from the expected color values.
-                floats = __get_color_values(tokens[tokens.index(properties.deftokens.color) + 1:])
-                size = len(floats)
-
-                # Did user define at least 4 numerical values?
-                if size >= 4:
-                    if size > 4:
-                        logger.error("More than 4 color values defined for object '{}', only the first 4 values (RGBA) are used.".format(object_name), 2)
-
-                        # We're only interested in the first 4 values: R G B A
-                        floats = floats[:4]
-
-                    # Add the RGBA values to the colors, 4 vertices per quad.
-                    colors = ([tuple(floats)] * 4)
-                elif size > 0:
-                    logger.info(
-                        "Object '{}' is named as if it were colored but it was ignored because all 4 values (red green blue alpha) were not defined.".format(object_name), 2)
-
-        # Vertex color layer message.
-        if len(current_mesh.vertex_colors) > 1:
-            logger.warning("Object '{}' has {} vertex color layers, only using the first.".format(
-                object_name, len(current_mesh.vertex_colors)), 2)
-
-        # ===================
-        # Manual Quad Sorting
-        # ===================
-        # Manual sorting is per-object.
-        section = None
-        reset_section = True
-
-        quad_sections = __get_tokens_from_object_name(object_name, properties.quad_sort_definitions)
-        section_count = len(quad_sections)
-
-        if section_count >= 1:
-            section = const.BLBQuadSection(properties.quad_sort_definitions.index(quad_sections[0]))
-            if section_count > 1:
-                logger.error("Object '{}' has {} section definitions, only using the first one: {}".format(
-                    object_name, section_count, section), 2)
-
-            # TODO: Do forward axis rotation of section in the format_blb_data function?
-            # The section needs to rotated according to the forward axis.
-            section = __rotate_section_value(section, properties.forward_axis)
-            reset_section = False
-        # Else: No manual sort.
-
-        # This function creates a new mesh datablock.
-        # It needs to be manually deleted later to release the memory, otherwise it will stick around until Blender is closed.
-        mesh = obj.to_mesh(context.scene, properties.blendprop.use_modifiers, "PREVIEW", False, False)
-
-        # PROCESS QUAD DATA
-
-        for poly in mesh.polygons:
-            # ===================
-            # Vertex loop indices
-            # ===================
-            # Reverse the loop_vert_idxs tuple to CW order. (Blender has a CCW winding order in regards to the face normal.)
-            if poly.loop_total == 4:
-                # Quad.
-                loop_vert_idxs = tuple(reversed(poly.loop_indices))
-            elif poly.loop_total == 3:
-                # Tri.
-                loop_vert_idxs = tuple(reversed(poly.loop_indices)) + (poly.loop_start,)
-                count_tris += 1
-            else:
-                # N-gon.
-                count_ngon += 1
-                # Cannot process n-gons, skip.
-                continue
-
-            # ================
-            # Vertex positions
-            # ================
-            poly_vertex_obj_coords = []
-            positions = []
-
-            for vert_idx in loop_vert_idxs:
-                # ROUND & CAST
-                # Center the position to the current bounds object: coordinates are now in local object space.
-                coords = __world_to_local(__to_decimal(__get_vert_world_coord(obj, mesh, vert_idx)), bounds_data.world_center)
-                poly_vertex_obj_coords.append(coords)
-
-                # Scale local coordinates according to user-specified scale.
-                # Scale local coordinates to brick grid: adjust Z-coordinate.
-                # Append to the list of coordinates.
-                # USER SCALE: Multiply by user defined scale.
-                positions.append(__sequence_z_to_plates(__multiply_sequence(properties.scale, coords), properties.plate_height))
-
-            # ======================
-            # Automatic Quad Sorting
-            # ======================
-            # And the current object does not have a manual definition?
-            if section is None:
-                reset_section = True
-                # Does user want to automatically sort quads?
-                if properties.blendprop.auto_sort_quads:
-                    # Calculate the section name the quad belongs to.
-                    section = __sort_quad(positions, bounds_data.dimensions, properties.plate_height)
-                    section = __rotate_section_value(section, properties.forward_axis)
-                else:
-                    # No auto sort, no definition, use omni.
-                    section = const.BLBQuadSection.OMNI
-            # Else: The quad had a manual sort, in which case there is no point in calculating the section per quad.
-
-            # =======
-            # Normals
-            # =======
-            poly_normal_normalized = __normalize_vector(obj, poly.normal)
-
-            if poly.use_smooth:
-                # Smooth shading.
-                # For every loop index in the loop_vert_idxs, calculate the vertex normal and add it to the list.
-
-                # Does the user want to round normals?
-                if properties.blendprop.round_normals:
-                    # ROUND & CAST
-                    normals = [__to_decimal(__loop_index_to_normal_vector(obj, mesh, vert_idx)) for vert_idx in loop_vert_idxs]
-                else:
-                    normals = [__loop_index_to_normal_vector(obj, mesh, vert_idx) for vert_idx in loop_vert_idxs]
-            else:
-                # Flat shading: every vertex in this loop has the same normal.
-                # A tuple cannot be used because the values are changed afterwards when the brick is rotated.
-                # Note for future: I initially though it would be ideal to NOT round the normal values in order to acquire the most accurate results but this is actually false.
-                # Vertex coordinates are rounded. The old normals are no longer valid even though they are very close to the actual value.
-
-                # Does the user want to round normals?
-                if properties.blendprop.round_normals:
-                    # ROUND & CAST
-                    normals = [__to_decimal(poly_normal_normalized), ] * 4
-                else:
-                    normals = [poly_normal_normalized, ] * 4
-
-            # ================
-            # BLB texture name
-            # ================
-            brick_texture = None
-
-            if current_mesh.materials and current_mesh.materials[poly.material_index] is not None:
-                matname = current_mesh.materials[poly.material_index].name
-                texnames = __get_tokens_from_object_name(matname, const.BrickTexture.as_list())
-                texcount = len(texnames)
-
-                if texcount > 0:
-                    brick_texture = const.BrickTexture[texnames[0]]
-
-                    if texcount > 1:
-                        logger.error("More than one brick texture name found in material '{}', only using the first one.".format(matname), 2)
-            # else: No material name or a brick texture was not specified. Keep None to skip automatic UV generation.
-
-            # ===
-            # UVs
-            # ===
-            # TODO: Generate mesh data for the brick bottom if 'bottom' material is used.
-            uvs = None
-
-            # Join all material names into one string.
-            generated_uv_layer_names = " ".join(current_mesh.materials.keys())
-            # Get only the brick texture names.
-            generated_uv_layer_names = __get_tokens_from_object_name(generated_uv_layer_names, const.BrickTexture.as_list())
-            # List of possible layer names based on the materials of this mesh.
-            generated_uv_layer_names = [__string_to_uv_layer_name(texnames) for texnames in generated_uv_layer_names]
-
-            # Sort UV layers by name.
-            uv_dict = {key: value for key, value in mesh.uv_layers.items()}
-            sorted_uv_layers = OrderedDict(sorted(uv_dict.items()))
-
-            # Get the UV data from the first UV layer that contains non (0.0, 0.0) coordinates for this polygon and doesn't have a generated name.
-            uv_data = __get_first_uv_data(sorted_uv_layers, current_mesh.loops, poly.loop_indices, generated_uv_layer_names)
-
-            if uv_data is None:
-                # Get the UV data from the first UV layer that contains non (0.0, 0.0) coordinates for this polygon.
-                uv_data = __get_first_uv_data(sorted_uv_layers, current_mesh.loops, poly.loop_indices)
-
-            # Does UV data exist for this polygon?
-            if uv_data:
-                uv_data_generated = uv_data[0] in generated_uv_layer_names
-
-                # Is the UV data manually created?
-                if not uv_data_generated:
-                    # Swap UV coordinate origin from bottom left to top left.
-                    # Blender UV (and vertex) coordinates are in reverse order compared to Blockland so their order needs to be reversed.
-                    uvs = __bl_blender_uv_origin_swap(uv_data[1])[::-1]
-
-                    if brick_texture is None:
-                        # Fall back to SIDE texture if nothing was specified.
-                        brick_texture = const.BrickTexture.SIDE
-                        logger.warning("Face has UV coordinates but no brick texture was set in the material name, using SIDE by default.", 2)
-
-                    # Do we have UV coordinates for a tri?
-                    if len(uvs) == 3:
-                        # Repeat last coordinate.
-                        uvs = uvs + (uvs[2],)
-                # else: UV data is generated, overwrite data.
-            # else: No UV data, generate UVs, or use defaults.
-
-            if uvs is None:
-                # Calculating UVs and a brick texture was specified
-                if properties.blendprop.calculate_uvs and brick_texture is not None:
-                    uvs = __calculate_uvs(brick_texture, poly_vertex_obj_coords, poly_normal_normalized, forward_axis)
-
-                    if properties.blendprop.store_uvs:
-                        if uvs[1] is not None:
-                            # Put the special Blender UVs into the Blender mesh.
-                            error_message = __store_uvs_in_mesh(poly.index, current_mesh, uvs[1], __string_to_uv_layer_name(brick_texture.name))
-                        else:
-                            # Put the calculated UVs into the Blender mesh.
-                            error_message = __store_uvs_in_mesh(poly.index, current_mesh, uvs[0], __string_to_uv_layer_name(brick_texture.name))
-
-                    if error_message is None:
-                        uvs = uvs[0]
-                    else:
-                        return error_message
-                else:
-                    # No UVs present, no calculation: use the defaults.
-                    # These UV coordinates with the SIDE texture lead to a blank textureless face.
-                    uvs = const.DEFAULT_UV_COORDINATES
-                    brick_texture = const.BrickTexture.SIDE
-
-            # ===============
-            # Material Colors
-            # ===============
-            # Material colors override objects colors since they are better and easier to use.
-            if properties.blendprop.use_materials:
-                # Object has material slots?
-                if len(obj.material_slots) > 0:
-                    material = obj.material_slots[poly.material_index].material
-                    tokens = __split_object_string_to_tokens(material.name)
-
-                    if material is not None:
-                        if properties.deftokens.color_add in tokens:
-                            # Negative alpha.
-                            colors = ([(material.diffuse_color.r, material.diffuse_color.g, material.diffuse_color.b, -material.alpha)] * 4)
-                        elif properties.deftokens.color_sub in tokens:
-                            # Negative everything.
-                            colors = ([(-material.diffuse_color.r, -material.diffuse_color.g, -material.diffuse_color.b, -material.alpha)] * 4)
-                        elif properties.deftokens.color_blank in tokens:
-                            # If the material name is "blank", use the spray can color by not defining any color for this quad.
-                            # This is how quads that can change color (by colorshifting) in DTS meshes (which Blockland uses) are defined.
-                            colors = None
-                        else:
-                            # 4 vertices per quad.
-                            colors = ([(material.diffuse_color.r, material.diffuse_color.g, material.diffuse_color.b, material.alpha)] * 4)
-
-            # =============
-            # Vertex Colors
-            # =============
-            # Vertex colors override material colors since they are more detailed.
-
-            if properties.blendprop.use_vertex_colors:
-                # A vertex color layer exists.
-                if len(current_mesh.vertex_colors) != 0:
-                    colors = []
-
-                    for index in loop_vert_idxs:
-                        # Only use the first color layer.
-                        # color_layer.data[index] may contain more than 4 values.
-                        loop_color = current_mesh.vertex_colors[0].data[index]
-                        layer_name = current_mesh.vertex_colors[0].name.replace(",", ".")
-                        tokens = __split_object_string_to_tokens(layer_name)
-
-                        if properties.deftokens.color_add in tokens:
-                            addsub = 1
-                            # Remove the token and only leave the alpha value.
-                            tokens.remove(properties.deftokens.color_add)
-                        elif properties.deftokens.color_sub in tokens:
-                            addsub = -1
-                            tokens.remove(properties.deftokens.color_sub)
-                        else:
-                            addsub = 0
-
-                        # Use the color layer name as the value for alpha, if it is numerical.
-                        # This does limit the alpha to be per-face but Blockland does not support per-vertex alpha anyway.
-                        # The game can actually render per-vertex alpha but it doesn't seem to stick for longer than a second for whatever reason.
-                        name = common.to_float_or_none(" ".join(tokens))
-
-                        # FIXME: vertex_color_alpha is never assigned.
-                        if vertex_color_alpha is None:
-                            if name is None:
-                                vertex_color_alpha = 1.0
-                                logger.warning("No alpha value set in vertex color layer name, using 1.0.", 2)
-                            else:
-                                vertex_color_alpha = name
-                                logger.info("Vertex color layer alpha set to {}.".format(vertex_color_alpha), 2)
-
-                        if addsub > 0:
-                            # Negative alpha.
-                            colors.append((loop_color.color.r, loop_color.color.g, loop_color.color.b, -vertex_color_alpha))
-                        elif addsub < 0:
-                            # Negative everything.
-                            colors.append((-loop_color.color.r, -loop_color.color.g, -loop_color.color.b, -vertex_color_alpha))
-                        else:
-                            # Normal color.
-                            colors.append((loop_color.color.r, loop_color.color.g, loop_color.color.b, vertex_color_alpha))
-
-            # Sanity check.
-            if not len(positions) is len(normals) is len(uvs) is 4:
-                # EXCEPTION
-                raise ValueError("Vertex positions ({}), normals ({}), or UV coordinates ({}) did not contain data for all 4 vertices.".format(
-                    len(positions),
-                    len(normals),
-                    len(uvs)))
-
-            if colors is not None:
-                if len(colors) is not 4:
-                    # EXCEPTION
-                    raise ValueError("Quad color data only defined for {} vertices, 4 required.".format(len(colors)))
-
-                # ROUND & CAST: Color values.
-                colors = __to_decimal(colors)
-
-            # ROUND & CAST: UV coordinates.
-            uvs = __to_decimal(uvs)
-
-            # A tuple cannot be used because the values are changed afterwards when the brick is rotated.
-            quads[section.value].append([positions, normals, uvs, colors, brick_texture.name])
-
-            if reset_section:
-                section = None
-
-        # Delete the mesh datablock that was created earlier.
-        bpy.data.meshes.remove(mesh)
-
-        if count_tris > 0:
-            logger.warning("{} triangles converted to quads.".format(count_tris), 2)
-
-        if count_ngon > 0:
-            logger.warning("{} n-gons skipped.".format(count_ngon), 2)
-
-    count_quads = sum([len(sec) for sec in quads])
-
-<<<<<<< HEAD
-    if count_quads < 1:
-=======
-    if count_quads == 0:
-        # TODO: Test if an invisible brick works and remove this error.
->>>>>>> d46aca0d
-        # RETURN ON ERROR
-        return "No faces to export."
-    else:
-        logger.info("Brick quads: {}".format(count_quads), 1)
-
-        return quads
-
-
-def __format_blb_data(blb_data, forward_axis):
-    """Formats the specified BLB data into the format required by the game and rotates the brick according to the specified forward axis.
-
-    Args:
-        blb_data (BLBData): A BLBData object containing the data to be written.
-        forward_axis (Axis3D): A value of the Axis3D enum. The axis that will point forwards in-game.
-
-    Returns:
-        The formatted and rotated BLB data ready for writing.
-    """
-    # The exporter internally seems to work with +Y being forward because that makes the most sense to me.
-    # The standard conversion from +Y forward (exporter) to +X forward (Blockland) is to swizzle X Y Z ("abc") to Y X Z ("bac").
-
-    # Size
-
-    # Swizzle the values according to the forward axis.
-    if forward_axis is Axis3D.POS_Y or forward_axis is Axis3D.NEG_Y:
-        blb_data.brick_size = common.swizzle(blb_data.brick_size, "bac")
-    # Else: Do nothing.
-
-    # Collision
-
-    for index, (center, dimensions) in enumerate(blb_data.collision):
-        # Swizzle and rotate the values according to the forward axis.
-        # Collisions are defined by:
-        #    - a center point coordinate in the coordinate space of the brick,
-        #    - and the dimensions of the cuboid in plates.
-        if forward_axis is Axis3D.POS_Y:
-            # Still not entirely sure why I need to mirror the X coordinate here.
-            blb_data.collision[index] = (common.swizzle(__mirror(center, forward_axis), "bac"), common.swizzle(dimensions, "bac"))
-        elif forward_axis is Axis3D.NEG_Y:
-            blb_data.collision[index] = (common.rotate(center, forward_axis), common.swizzle(dimensions, "bac"))
-        elif forward_axis is Axis3D.POS_X:
-            blb_data.collision[index] = (center, dimensions)
-        else:
-            blb_data.collision[index] = (common.rotate(center, forward_axis), dimensions)
-
-    # Quads
-
-    for section in blb_data.quads:
-        for quad_data in section:
-            # 0: positions
-            # 1: normals
-            # 2: uvs
-            # 3: colors
-            # 4: texture
-
-            # Rotate the quads according to the defined forward axis to visually rotate the brick.
-            for index, position in enumerate(quad_data[0]):
-                quad_data[0][index] = common.rotate(position, forward_axis)
-
-            # Normals also need to be rotated.
-            for index, normal in enumerate(quad_data[1]):
-                quad_data[1][index] = common.rotate(normal, forward_axis)
-
-            # The texture name does not have to be all uppercase but it makes the output look more consistent.
-            quad_data[4] = quad_data[4].upper()
-
-    return blb_data
-
-
-def process_blender_data(context, properties, objects):
-    """Processes the specified Blender data into a format that can be written in a BLB file.
-
-    Args:
-        context (Blender context object): A Blender object containing scene data.
-        properties (DerivateProperties): An object containing user properties.
-
-    Returns:
-        A BLBData object containing all the necessary information in the correct format for writing directly into a BLB file or an error message string to display to the user.
-    """
-    global __CALCULATION_FP_PRECISION_STR
-
-    # Using a global variable for the sake of convenience and code readability.
-    __CALCULATION_FP_PRECISION_STR = properties.precision
-
-    if len(objects) > 0:
-        logger.info("Processing definition objects.")
-
-        # Process the definition objects (collision, brick grid, and bounds) first and separate the visible mesh_objects from the object sequence.
-        # This is done in a single function because it is faster: no need to iterate over the same sequence twice.
-        result = __process_definition_objects(properties, objects)
-
-        if isinstance(result, str):
-            # Something went wrong, return error message.
-            return result
-        else:
-            blb_data = result[0]
-            bounds_data = result[1]
-            mesh_objects = result[2]
-
-            # Calculate the coverage data based on the brick size.
-            blb_data.coverage = __process_coverage(properties, blb_data)
-
-            logger.info("Processing meshes.")
-
-            # Processes the visible mesh data into the correct format for writing into a BLB file.
-            quads = __process_mesh_data(context, properties, bounds_data, mesh_objects, properties.forward_axis)
-
-            if isinstance(quads, str):
-                # Something went wrong, we have an error message.
-                return quads
-            else:
-                blb_data.quads = quads
-
-            # Format and return the data for writing.
-            return __format_blb_data(blb_data, properties.forward_axis)
-    else:
-        # RETURN ON ERROR
-        return "No objects to export."
+# ##### BEGIN GPL LICENSE BLOCK #####
+#
+#  This program is free software; you can redistribute it and/or
+#  modify it under the terms of the GNU General Public License
+#  as published by the Free Software Foundation; either version 2
+#  of the License, or (at your option) any later version.
+#
+#  This program is distributed in the hope that it will be useful,
+#  but WITHOUT ANY WARRANTY; without even the implied warranty of
+#  MERCHANTABILITY or FITNESS FOR A PARTICULAR PURPOSE.  See the
+#  GNU General Public License for more details.
+#
+#  You should have received a copy of the GNU General Public License
+#  along with this program; if not, write to the Free Software Foundation,
+#  Inc., 51 Franklin Street, Fifth Floor, Boston, MA 02110-1301, USA.
+#
+# ##### END GPL LICENSE BLOCK #####
+"""
+A module for processing Blender data into the BLB file format for writing.
+
+@author: Demian Wright
+"""
+# Set the Decimal number context for operations: 0.5 is rounded up. (Precision can be whatever.)
+# NOTE: prec=n limits the number of digits for the whole number.
+# E.g. 1234.56 has a precision of 6, not 2.
+
+
+from collections import OrderedDict, Sequence
+from decimal import Context, Decimal, ROUND_HALF_UP, setcontext
+from math import atan, ceil, modf, pi, radians, sqrt
+import bpy
+
+from mathutils import Euler, Vector
+import bmesh
+import numpy
+
+from . import common, const, logger
+from .const import Axis3D, AxisPlane3D, X, Y, Z
+
+
+setcontext(Context(rounding=ROUND_HALF_UP))
+
+# Globals.
+
+# Number of decimal places to round floating point numbers to when performing calculations.
+# The value was chosen to eliminate most floating points errors but it does
+# have the side effect of quantizing the positions of all vertices to
+# multiples of the value since everything is rounded using this precision.
+__CALCULATION_FP_PRECISION_STR = None
+
+# ==============
+# Math Functions
+# ==============
+
+
+def __is_even(value):
+    """Checks if the specified value is even.
+
+    Args:
+        value (number): A numerical value to check.
+
+    Returns:
+        True if the specified value is exactly divisible by 2.
+    """
+    return value % 2 == 0
+
+
+def __is_sequence(seq, allow_string=False):
+    # String check is XNOR.
+    is_str = isinstance(seq, str)
+    return (isinstance(seq, Sequence) and ((allow_string and is_str) or (not allow_string and not is_str))) or isinstance(seq, Vector)
+
+
+def __to_decimal(val, quantize=None):
+    """Creates a Decimal number of the specified value and rounds it to the closest specified quantize value.
+    The number of decimal digits in the quantize value will determine the number of decimal digits in the returned value
+    This is a recursive function.
+
+    Args:
+        val (sequence or Number): A Number or a sequence of numerical values to create Decimals out of.
+                                  Sequence may contain other sequences.
+        quantize (string or Decimal): The optional value to round the specified numbers to.
+                                      The value may be given as a string or a Decimal number.
+                                      If no value is specified, the floating point precision user has specified in export properties will be used.
+
+    Returns:
+        A Decimal representation of the specified number or all the numbers in the specified sequence(s) as the closest multiple of the quantize value, with half rounded up.
+    """
+    def make_decimal(value, quantize=None):
+        """Creates a Decimal number of the specified value and rounds it to the closest specified quantize value.
+        The number of decimal digits in the quantize value will determine the number of decimal digits in the returned value.
+
+        Args:
+            value (number): A numerical value to create a Decimal out of.
+            quantize (string or Decimal): The optional value to round the specified number to.
+                                          The value may be given as a string or a Decimal number.
+                                          If no value is specified, the user-specified floating point precision will be used.
+
+        Returns:
+            A Decimal representation of the specified value as the closest multiple of the quantize value, with half rounded up.
+        """
+        if quantize is None:
+            quantize = __CALCULATION_FP_PRECISION_STR
+
+        # Make a Decimal out of the quantize value if it already isn't.
+        if isinstance(quantize, str):
+            quantize = Decimal(quantize)
+        elif isinstance(quantize, Decimal):
+            pass
+        else:
+            # EXCEPTION
+            raise ValueError("__to_decimal(value) quantize must be a string or a Decimal, was '{}'.".format(type(quantize)))
+
+        # Calculate the fraction that will be used to do the rounding to an arbitrary number.
+        fraction = Decimal("1.0") / quantize
+
+        # If the value is not a Decimal, convert the value to string and create a Decimal out of the formatted string.
+        # Using strings is the only way to create Decimals accurately from numbers as the Decimal representation of
+        # the input will be identical to that of the string.
+        # I.e. I'm pushing the issue of accurate floating point representation to whatever is the default formatting.
+        if not isinstance(value, Decimal):
+            value = Decimal("{}".format(value))
+
+        # Multiply the Decimal value with the Decimal fraction.
+        # Round to the nearest integer with quantize.
+        # Divide with the Decimal fraction.
+        # Quantize the result to get the correct number of decimal digits.
+        # Result: value is rounded to the nearest value of quantize (half rounded up)
+        return ((value * fraction).quantize(Decimal("1")) / fraction).quantize(quantize)
+
+    result = []
+
+    if quantize is None:
+        quantize = __CALCULATION_FP_PRECISION_STR
+
+    if __is_sequence(val):
+        for value in val:
+            result.append(__to_decimal(value, quantize))
+    else:
+        # ROUND & CAST
+        return make_decimal(val, quantize)
+
+    return result
+
+
+def __force_to_ints(values):
+    """Casts all values in the specified sequence to ints.
+
+    Args:
+        values (sequence of numbers): A sequence of numerical values to be casted to ints.
+
+    Returns:
+        A list of the sequence values casted to integers.
+    """
+    return [int(val) for val in values]
+
+
+def __are_ints(values):
+    """Checks if all values in the specified sequence are ints.
+
+    Args:
+        values (sequence of numbers): A sequence of numerical values.
+
+    Returns:
+        True if all values in the specified sequence are numerically equal to their integer counterparts.
+    """
+    for value in values:
+        if value != int(value):
+            return False
+
+    return True
+
+
+def __like_int(value):
+    """Checks if the specified string is like a pure integer.
+    Handles negative integers.
+
+    Args:
+        value (string): A string representing a number.
+
+    Returns:
+        True if the specified string is like an integer and has no fractional part.
+    """
+    return value.isdigit() or (value.startswith("-") and value[1:].isdigit())
+
+
+def __get_world_min(obj):
+    """Gets the world space coordinates of the vertex in the specified object that is the closest to the world origin.
+
+    Args:
+        obj (Blender object): A Blender mesh.
+
+    Returns:
+        A new Vector of the minimum world space coordinates of the specified object.
+    """
+    # This function deals with Vectors instead of Decimals because it works with Blender object data, which uses Vectors.
+    vec_min = Vector((float("+inf"), float("+inf"), float("+inf")))
+
+    for vert in obj.data.vertices:
+        # Local coordinates to world space.
+        coord = obj.matrix_world * vert.co
+
+        for i in range(3):
+            vec_min[i] = min(vec_min[i], coord[i])
+
+    return vec_min
+
+
+def __get_world_min_max(obj, min_coords=None, max_coords=None):
+    """Checks if the specified Blender object's vertices' world space coordinates are smaller or greater than the coordinates stored in their respective minimum and maximum vectors.
+
+    Args:
+        obj (Blender object): The Blender object whose vertex coordinates to check against the current minimum and maximum coordinates.
+        min_coords (Vector): The Vector of smallest XYZ world space coordinates to compare against. (Optional)
+        max_coords (Vector): The Vector of largest XYZ world space coordinates to compare against. (Optional)
+
+    Returns:
+        The smallest and largest world coordinates from the specified vectors or object's vertex coordinates.
+    """
+    # I have no idea why but if I create the vectors as default values for the
+    # arguments, the min/max coord vectors from the last time this function
+    # was called are somehow carried over. I tried creating a new instance
+    # with the vector values but that didn't work either so it isn't an issue
+    # with object references.
+    if min_coords is None:
+        min_coords = Vector((float("+inf"), float("+inf"), float("+inf")))
+    if max_coords is None:
+        max_coords = Vector((float("-inf"), float("-inf"), float("-inf")))
+
+    for vert in obj.data.vertices:
+        coordinates = obj.matrix_world * vert.co
+
+        for i in range(3):
+            min_coords[i] = min(min_coords[i], coordinates[i])
+            max_coords[i] = max(max_coords[i], coordinates[i])
+
+    return min_coords, max_coords
+
+
+def __get_vert_world_coord(obj, mesh, vert_idx):
+    """Calculates the world coordinates for the vertex at the specified index in the specified mesh's polygon loop.
+
+    Args:
+        obj (Blender object): The Blender object that is the parent of the mesh.
+        mesh (Blender mesh): The Blender mesh where the vertex is stored.
+        vert_idx (int): The index of the vertex in the specified mesh's polygon loop.
+
+    Returns:
+        A Vector of the world coordinates of the vertex.
+    """
+    # Get the vertex index in the loop.
+    # Get the vertex coordinates in object space.
+    # Convert object space to world space.
+    return obj.matrix_world * mesh.vertices[mesh.loops[vert_idx].vertex_index].co
+
+
+def __loop_index_to_normal_vector(obj, mesh, index):
+    """Calculates the normalized vertex normal vector for the vertex at the specified index in the specified Blender object.
+
+    Args:
+        obj (Blender object): The Blender object that is the parent of the mesh.
+        mesh (Blender mesh): The Blender mesh where the vertex is stored.
+        index (int): The index of the loop in the specified objects's loop data sequence.
+
+    Returns:
+        A normalized normal vector of the specified vertex.
+    """
+    return (obj.matrix_world.to_3x3() * mesh.vertices[mesh.loops[index].vertex_index].normal).normalized()
+
+
+def __normalize_vector(obj, normal):
+    """ Gets rid of the object's rotation from the specified normal and calculates the normalized vector for it.
+
+    Args:
+        obj (Blender object): The Blender object the normal is in.
+        normal (Vector): A normal vector to be normalized.
+
+    Returns:
+        A normalized normal vector.
+    """
+    # Multiplying the normals with the world matrix gets rid of the OBJECT's rotation from the MESH NORMALS.
+    return (obj.matrix_world.to_3x3() * normal).normalized()
+
+
+def __all_within_bounds(local_coordinates, bounding_dimensions):
+    """Checks if all the values in the specified local coordinates are within the specified bounding box dimensions.
+    Assumes that both sequences have the same number of elements.
+
+    Args:
+        local_coordinates (sequence of numbers): A sequence of local space coordinates.
+        bounding_dimensions (sequence of numbers): A sequence of dimensions of a bounding box centered at the origin.
+
+    Returns:
+        True if all values are within the bounding dimensions.
+    """
+    # Divide all dimension values by 2.
+    halved_dimensions = [value * const.DECIMAL_HALF for value in bounding_dimensions]
+
+    # Check if any values in the given local_coordinates are beyond the given bounding_dimensions.
+    # bounding_dimensions / 2 = max value
+    # -bounding_dimensions / 2 = min value
+
+    for index, value in enumerate(local_coordinates):
+        if value > halved_dimensions[index]:
+            return False
+
+    for index, value in enumerate(local_coordinates):
+        if value < -(halved_dimensions[index]):
+            return False
+
+    return True
+
+
+def __calculate_center(object_minimum_coordinates, object_dimensions):
+    """Calculates the coordinates of the center of a 3D object.
+
+    Args:
+        object_minimum_coordinates (sequence of numbers): A sequence of minimum XYZ coordinates of the object.
+                                                          This function is only useful is these are world space coordinates.
+                                                          If local space coordinates are given, (0, 0, 0) will always be returned as the center regardless of the specified dimensions.
+        object_dimensions (sequence of numbers): The dimensions of the object.
+
+    Returns:
+        A tuple of Decimal type XYZ coordinates.
+    """
+    return (object_minimum_coordinates[X] + (object_dimensions[X] * const.DECIMAL_HALF),
+            object_minimum_coordinates[Y] + (object_dimensions[Y] * const.DECIMAL_HALF),
+            object_minimum_coordinates[Z] + (object_dimensions[Z] * const.DECIMAL_HALF))
+
+
+def __world_to_local(coordinates, new_origin):
+    """Translates the specified coordinates to be relative to the specified new origin coordinates.
+    Commonly used to translate coordinates from world space (centered on (0, 0, 0)) to local space (arbitrary center).
+    Performs rounding with __to_decimal().
+
+    Args:
+        coordinates (sequence of numbers): The sequence of XYZ coordinates to be translated.
+        new_origin (sequence of numbers): The new origin point as a sequence of XYZ coordinates in the same space as the specified coordinates.
+
+    Returns:
+        A list of Decimal type coordinates relative to the specified new origin coordinates.
+    """
+    # Make the coordinates Decimals if all of them are not.
+    if not all(isinstance(coord, Decimal) for coord in coordinates):
+        # ROUND & CAST
+        coordinates = __to_decimal(coordinates)
+
+    # Make the new origin Decimals if all of them are not.
+    if not all(isinstance(coord, Decimal) for coord in new_origin):
+        # ROUND & CAST
+        new_origin = __to_decimal(new_origin)
+
+    return [old_coord - new_origin[index] for index, old_coord in enumerate(coordinates)]
+
+
+def __mirror(xyz, forward_axis):
+    """Mirrors the given XYZ sequence according to the specified forward axis.
+
+    Args:
+        xyz (sequence): A sequence of elements to be mirrored.
+        forward_axis (Axis3D): A value of the Axis3D enum. The axis that will point forwards in-game.
+
+    Returns:
+        A new list of XYZ values.
+    """
+    mirrored = xyz
+
+    if forward_axis is Axis3D.POS_X or forward_axis is Axis3D.NEG_X:
+        mirrored[Y] = -mirrored[Y]
+    else:
+        mirrored[X] = -mirrored[X]
+
+    return mirrored
+
+
+def __multiply_sequence(multiplier, sequence):
+    """Multiplies every value in the specified sequence with a number.
+
+    Args:
+        multiplier (numerical value): A number to multiply with.
+        sequence (sequence of numerical values): The sequence to whose elements to multiply.
+
+    Returns:
+        A new sequence with the values of the specified sequence multiplied with the specified multiplier.
+    """
+    return [multiplier * value for value in sequence]
+
+
+def __sequence_product(sequence):
+    """Multiplies all values in the specified sequence together.
+
+    Args:
+        sequence (sequence of numerical values): The sequence to get the product of.
+
+    Returns:
+        The product of the sequence.
+    """
+    product = 1
+
+    for value in sequence:
+        product *= value
+
+    return product
+
+
+def __has_volume(min_coords, max_coords):
+    """Checks if a n-dimensional object has volume in n-dimensional space.
+
+    Args:
+        min_coords (sequence of numbers): The minimum coordinates of an object.
+        max_coords (sequence of numbers): The maximum coordinates of an object.
+
+    Returns:
+        True if an object with the specified coordinates has volume, False otherwise.
+    """
+    for index, value in enumerate(max_coords):
+        if (value - min_coords[index]) == 0:
+            return False
+
+    return True
+
+
+def __count_occurrences(value, sequence, not_equal=False):
+    """Counts the number of occurrences of the specified value in the sequence.
+
+    Args:
+        value (value): Value to count the occurrences of.
+        sequence (sequence): Sequence to iterate over.
+        not_equal (boolean): Count the number of times the value does not appear in the sequence instead. (Default: False)
+
+    Return:
+        The number of times the value did/did not appear in the sequence.
+    """
+    if not_equal:
+        return len([val for val in sequence if val != value])
+    else:
+        return len([val for val in sequence if val == value])
+
+# =================================
+# Blender Data Processing Functions
+# =================================
+
+
+class BrickBounds(object):
+    """A class for storing the Blender data of brick bounds.
+
+    Stores the following data:
+        - Blender object name,
+        - object dimensions,
+        - object center world coordinates,
+        - minimum vertex world coordinates,
+        - maximum vertex world coordinates,
+        - dimensions of the axis-aligned bounding box of visual meshes,
+        - and world center coordinates of the axis-aligned bounding box of visual meshes.
+    """
+
+    def __init__(self):
+        # The name of the Blender object.
+        self.object_name = None
+
+        # The dimensions are stored separately even though it is trivial to calculate them from the coordinates because they are used often.
+        self.dimensions = []
+
+        # The object center coordinates are stored separately for convenience.
+        self.world_center = []
+
+        self.world_coords_min = []
+        self.world_coords_max = []
+
+        # TODO: Consider moving to another object?
+        # The axis-aligned bounding box of visual meshes of this brick.
+        self.aabb_dimensions = None
+        self.aabb_world_center = None
+
+    def __repr__(self):
+        return "<BrickBounds object_name:{} dimensions:{} world_center:{} world_coords_min:{} world_coords_max:{} aabb_dimensions:{} aabb_world_center:{}>".format(
+            self.object_name, self.dimensions, self.world_center, self.world_coords_min, self.world_coords_max, self.aabb_dimensions, self.aabb_world_center)
+
+
+class BLBData(object):
+    """A class for storing the brick data to be written to a BLB file.
+
+    Stores the following data:
+        - BLB file name without extension
+        - size (dimensions) in plates,
+        - brick grid data,
+        - collision cuboids,
+        - coverage data,
+        - and sorted quad data.
+    """
+
+    def __init__(self):
+        # Brick BLB file name.
+        self.brick_name = None
+
+        # Brick XYZ integer size in plates.
+        self.brick_size = []
+
+        # Brick grid data sequences.
+        self.brick_grid = []
+
+        # Brick collision box coordinates.
+        self.collision = []
+
+        # Brick coverage data sequences.
+        self.coverage = []
+
+        # Sorted quad data sequences.
+        self.quads = []
+
+
+class OutOfBoundsException(Exception):
+    """An exception thrown when a vertex position is outside of brick bounds."""
+    pass
+
+
+class ZeroSizeException(Exception):
+    """An exception thrown when a definition object has zero brick size on at least one axis."""
+    pass
+
+# ================
+# Helper Functions
+# ================
+
+
+def __round_to_plate_coordinates(local_coordinates, brick_dimensions, plate_height):
+    """Rounds the specified sequence of local space XYZ coordinates to the nearest valid plate coordinates in a brick with the specified dimensions.
+
+    Args:
+        local_coordinates (sequence of numbers): A sequence of local space coordinates.
+        brick_dimensions (sequence of numbers): A sequence of dimensions of the brick.
+        plate_height (Decimal): The height of a Blockland plate in Blender units.
+
+    Returns:
+        A list of rounded local space coordinates as Decimal values.
+    """
+    result = []
+
+    # 1 plate is 1.0 Blender units wide and deep.
+    # Plates can only be 1.0 units long on the X and Y axes.
+    # Valid plate positions exist every 0.5 units on odd sized bricks and every 1.0 units on even sized bricks.
+    if __is_even(brick_dimensions[X]):
+        # ROUND & CAST
+        result.append(__to_decimal(local_coordinates[X], "1.0"))
+    else:
+        # ROUND & CAST
+        result.append(__to_decimal(local_coordinates[X], "0.5"))
+
+    if __is_even(brick_dimensions[Y]):
+        # ROUND & CAST
+        result.append(__to_decimal(local_coordinates[Y], "1.0"))
+    else:
+        # ROUND & CAST
+        result.append(__to_decimal(local_coordinates[Y], "0.5"))
+
+    # Round to the nearest full plate height. (Half is rounded up)
+    if __is_even(brick_dimensions[Z] / plate_height):
+        # ROUND & CAST
+        result.append(__to_decimal(local_coordinates[Z], plate_height))
+    else:
+        # ROUND & CAST
+        result.append(__to_decimal(local_coordinates[Z], (plate_height * const.DECIMAL_HALF)))
+
+    return result
+
+
+def __sequence_z_to_plates(xyz, plate_height):
+    """Performs __to_decimal(sequence) on the given sequence and scales the Z component to match Blockland plates.
+    If the given sequence does not have exactly three components (assumed format is (X, Y, Z)) the input is returned unchanged.
+
+    Args:
+        xyz (sequence of numbers): A sequence of three numerical values.
+        plate_height (Decimal): The height of a Blockland plate in Blender units.
+
+    Returns:
+        A list of three Decimal type numbers.
+    """
+    if len(xyz) == 3:
+        # ROUND & CAST
+        sequence = __to_decimal(xyz)
+        sequence[Z] /= plate_height
+        return sequence
+    else:
+        return xyz
+
+
+def __split_object_string_to_tokens(name, replace_commas=False):
+    """Splits a Blender object name into its token parts.
+    Correctly takes into account duplicate object names with .### at the end.
+
+    Args:
+        name (string): A Blender object name.
+        replace_commas (bool): Replace all commas with periods in the object name? (Default: False)
+
+    Returns:
+        The name split into a list of uppercase strings at whitespace characters.
+    """
+    if replace_commas:
+        name = name.replace(",", ".")
+
+    # If the object name has "." as the fourth last character, it could mean that Blender has added the index (e.g. ".002") to the end of the object name because an object with the same name already exists.
+    # Removing the end of the name fixes an issue where for example two grid definition objects exist with identical names (which is very common) "gridx" and "gridx.001".
+    # When the name is split at whitespace, the first object is recognized as a grid definition object and the second is not.
+    if len(name) > 4 and name[-4] == ".":
+        # Remove the last 4 characters of from the name before splitting at whitespace.
+        tokens = name[:-4].upper().split()
+    else:
+        # Split the object name at whitespace.
+        tokens = name.upper().split()
+
+    return tokens
+
+
+def __get_tokens_from_object_name(name, tokens):
+    """Retrieves a set of common tokens from the specified name and sequence of tokens.
+
+    Args:
+        name (string or sequence of strings): A raw Blender object name or a sequence of tokens.
+        tokens (sequence of strings): A sequence of tokens.
+
+    Returns:
+        A set of tokens that exist both in the Blender object name and the specified sequence of tokens, in the order they appeared in the name.
+    """
+    if isinstance(name, str):
+        name_tokens = __split_object_string_to_tokens(name)
+    else:
+        name_tokens = name
+
+    # In case tokens sequence contains mixed case characters, convert everything to uppercase.
+    tokens = [token.upper() for token in tokens]
+
+    # Convert name tokens and wanted tokens into sets.
+    # Get their intersection.
+    # Sort the set according to the order the elements were in the object tokens.
+    # Returned tokens contain all tokens that were in the object tokens AND in the wanted tokens.
+    # It contains zero or more tokens.
+    return sorted(set(name_tokens) & set(tokens), key=name_tokens.index)
+
+
+def __modify_brick_grid(brick_grid, volume, symbol):
+    """Modifies the specified brick grid by adding the specified symbol to every grid slot specified by the volume.
+
+    Will crash if specified volume extends beyond the 3D space defined by the brick grid.
+
+    Args:
+        brick_grid (3D array): A pre-initialized three dimensional array representing every plate of a brick.
+        volume (sequence of numerical ranges): A sequence of three (XYZ) sequences representing the dimensions of a 3D volume.
+                                               Each element contains a sequence of two numbers representing a range of indices ([min, max[) in the brick grid.
+        symbol (string): A valid brick grid symbol to place in the elements specified by the volume.
+    """
+    # Ranges are exclusive [min, max[ index ranges.
+    width_range = volume[X]
+    depth_range = volume[Y]
+    height_range = volume[Z]
+
+    # Example data for a cuboid brick that is:
+    # - 2 plates wide
+    # - 3 plates deep
+    # - 4 plates tall
+    # Ie. a brick of size "3 2 4"
+    #
+    # uuu
+    # xxx
+    # xxx
+    # ddd
+    #
+    # uuu
+    # xxx
+    # xxx
+    # ddd
+
+    # For every slice of the width axis.
+    for w in range(width_range[0], width_range[1]):
+        # For every row from top to bottom.
+        for h in range(height_range[0], height_range[1]):
+            # For every character the from left to right.
+            for d in range(depth_range[0], depth_range[1]):
+                # Set the given symbol.
+                brick_grid[w][h][d] = symbol
+
+
+def __calculate_coverage(calculate_side=None, hide_adjacent=None, brick_grid=None, forward_axis=None):
+    """Calculates the BLB coverage data for a brick.
+
+    Args:
+        calculate_side (sequence of booleans): An optional sequence of boolean values where the values must in the same order as const.QUAD_SECTION_ORDER.
+                                               A value of true means that coverage will be calculated for that side of the brick according the specified size of the brick.
+                                               A value of false means that the default coverage value will be used for that side.
+                                               If not defined, default coverage will be used.
+        hide_adjacent (sequence of booleans): An optional sequence of boolean values where the values must in the same order as const.QUAD_SECTION_ORDER.
+                                              A value of true means that faces of adjacent bricks covering this side of this brick will be hidden.
+                                              A value of false means that adjacent brick faces will not be hidden.
+                                              Must be defined if calculate_side is defined.
+        brick_grid (sequence of integers): An optional sequence of the sizes of the brick on each of the XYZ axes.
+                                           Must be defined if calculate_side is defined.
+        forward_axis (Axis): The optional user-defined BLB forward axis.
+                             Must be defined if calculate_side is defined.
+
+    Returns:
+        A sequence of BLB coverage data.
+    """
+    coverage = []
+
+    # Does the user want to calculate coverage in the first place?
+    if calculate_side is not None:
+        # Initially assume that forward axis is +X, data will be swizzled later.
+        for index, side in enumerate(calculate_side):
+            if side:
+                # Bricks are cuboid in shape.
+                # The brick sides in the grid are as follows:
+                # - Blender top    / grid top   : first row   of every slice.
+                # - Blender bottom / grid bottom: last  row   of every slice.
+                # - Blender north  / grid east  : last  index of every row.
+                # - Blender east   / grid south : last  slice in grid.
+                # - Blender south  / grid west  : first index of every row.
+                # - Blender west   / grid north : first slice in grid.
+                # Coverage only takes into account symbols that are not empty space "-".
+                # Calculate the area of the brick grid symbols on each the brick side.
+                area = 0
+
+                if index == const.BLBQuadSection.TOP.value:
+                    for axis_slice in brick_grid:
+                        area += __count_occurrences(const.GRID_OUTSIDE, axis_slice[0], True)
+
+                elif index == const.BLBQuadSection.BOTTOM.value:
+                    slice_last_row_idx = len(brick_grid[0]) - 1
+
+                    for axis_slice in brick_grid:
+                        area += __count_occurrences(const.GRID_OUTSIDE, axis_slice[slice_last_row_idx], True)
+
+                elif index == const.BLBQuadSection.NORTH.value:
+                    row_last_symbol_idx = len(brick_grid[0][0]) - 1
+                    for axis_slice in brick_grid:
+                        for row in axis_slice:
+                            area += 0 if row[row_last_symbol_idx] == const.GRID_OUTSIDE else 1
+
+                elif index == const.BLBQuadSection.EAST.value:
+                    for row in brick_grid[len(brick_grid) - 1]:
+                        area += __count_occurrences(const.GRID_OUTSIDE, row, True)
+
+                elif index == const.BLBQuadSection.SOUTH.value:
+                    for axis_slice in brick_grid:
+                        for row in axis_slice:
+                            area += 0 if row[0] == const.GRID_OUTSIDE else 1
+
+                elif index == const.BLBQuadSection.WEST.value:
+                    for row in brick_grid[0]:
+                        area += __count_occurrences(const.GRID_OUTSIDE, row, True)
+
+                else:
+                    # EXCEPTION
+                    raise RuntimeError("Invalid quad section index '{}'.".format(index))
+
+            else:
+                area = const.DEFAULT_COVERAGE
+
+            # Hide adjacent face?
+            # Valid values are 1 and 0, Python will write True and False as integers.
+            coverage.append((hide_adjacent[index], area))
+
+        # Swizzle the coverage values around according to the defined forward axis.
+        # Coverage was calculated with forward axis at +X.
+
+        # ===========================================
+        # The order of the values in the coverage is:
+        # 0 = a = +Z: Top
+        # 1 = b = -Z: Bottom
+        # 2 = c = +X: North
+        # 3 = d = -Y: East
+        # 4 = e = -X: South
+        # 5 = f = +Y: West
+        # ===========================================
+
+        # Technically this is wrong as the order would be different for -Y
+        # forward, but since the bricks must be cuboid in shape, the
+        # transformations are symmetrical.
+        if forward_axis is Axis3D.POS_Y or forward_axis is Axis3D.NEG_Y:
+            # New North will be +Y.
+            # Old North (+X) will be the new East
+            coverage = common.swizzle(coverage, "abfcde")
+
+        # Else forward_axis is +X or -X: no need to do anything, the calculation was done with +X.
+
+        # No support for Z axis remapping yet.
+    else:
+        # Use the default coverage.
+        # Do not hide adjacent face.
+        # Hide this face if it is covered by const.DEFAULT_COVERAGE plates.
+        coverage = [(0, const.DEFAULT_COVERAGE)] * 6
+
+    return coverage
+
+
+def __sort_quad(positions, bounds_dimensions, plate_height):
+    """Calculates the section (brick side) for the specified quad within the specified bounds dimensions.
+
+    The section is determined by whether all vertices of the quad are in the same plane as one of the planes (brick sides) defined by the (cuboid) brick bounds.
+    The quad's section is needed for brick coverage.
+
+    Args:
+        positions (sequence of numbers): A sequence containing the vertex positions of the quad to be sorted.
+        bounds_dimensions (sequence of Decimals): The dimensions of the brick bounds.
+        plate_height (Decimal): The height of a Blockland plate in Blender units.
+
+    Returns:
+        The section of the quad as a value of the BLBQuadSection enum.
+    """
+    # ROUND & CAST
+    # Divide all dimension values by 2 to get the local bounding plane values.
+    # The dimensions are in Blender units so Z height needs to be converted to plates.
+    local_bounds = __sequence_z_to_plates([value * const.DECIMAL_HALF for value in bounds_dimensions], plate_height)
+
+    # Assume omni direction until otherwise proven.
+    direction = const.BLBQuadSection.OMNI
+
+    # Each position list has exactly 3 values.
+    # 0 = X
+    # 1 = Y
+    # 2 = Z
+    for axis in range(3):
+        # This function only handles quads so there are always exactly 4 position lists. (One for each vertex.)
+        # If the vertex coordinate is the same on an axis for all 4 vertices, this face is parallel to the plane perpendicular to that axis.
+        if positions[0][axis] == positions[1][axis] == positions[2][axis] == positions[3][axis]:
+            # If the common value is equal to one of the bounding values the quad is on the same plane as one of the edges of the brick.
+            # Stop searching as soon as the first plane is found because it is impossible for the quad to be on multiple planes at the same time.
+            # If the vertex coordinates are equal on more than one axis, it means that the quad is either a line (2 axes) or a point (3 axes).
+
+            # Blockland assumes by default that forward axis is Blender +X. (In terms of the algorithm.)
+            # Then in-game the brick north is to the left of the player, which is +Y in Blender.
+
+            # All vertex coordinates are the same on this axis, only the first one needs to be checked.
+
+            # Positive values.
+            if positions[0][axis] == local_bounds[axis]:
+                # +X = East
+                if axis == X:
+                    direction = const.BLBQuadSection.EAST
+                    break
+                # +Y = North
+                elif axis == Y:
+                    direction = const.BLBQuadSection.NORTH
+                    break
+                # +Z = Top
+                else:
+                    direction = const.BLBQuadSection.TOP
+                    break
+
+            # Negative values.
+            elif positions[0][axis] == -local_bounds[axis]:
+                # -X = West
+                if axis == X:
+                    direction = const.BLBQuadSection.WEST
+                    break
+                # -Y = South
+                elif axis == Y:
+                    direction = const.BLBQuadSection.SOUTH
+                    break
+                # -Z = Bottom
+                else:
+                    direction = const.BLBQuadSection.BOTTOM
+                    break
+            # Else the quad is not on the same plane with one of the bounding planes = Omni
+        # Else the quad is not planar = Omni
+
+    return direction
+
+
+def __rotate_section_value(section, forward_axis):
+    """
+    Args:
+        section (BLBQuadSection): A value of the BLBQuadSection enum.
+        forward_axis (Axis3D): A value of the Axis3D enum. The axis that will point forwards in-game.
+
+    Returns:
+        The input section rotated according to the specified forward_axis as a value in the BLBQuadSection.
+    """
+    # ==========
+    # TOP    = 0
+    # BOTTOM = 1
+    # NORTH  = 2
+    # EAST   = 3
+    # SOUTH  = 4
+    # WEST   = 5
+    # OMNI   = 6
+    # ==========
+
+    # Top and bottom always the same and do not need to be rotated because Z axis remapping is not yet supported.
+    # Omni is not planar and does not need to be rotated.
+    # The initial values are calculated according to +X forward axis.
+    if section <= const.BLBQuadSection.BOTTOM or section == const.BLBQuadSection.OMNI or forward_axis is Axis3D.POS_X:
+        return section
+
+    # ========================================================================
+    # Rotate the section according the defined forward axis.
+    # 0. section is in the range [2, 5].
+    # 1. Subtract 2 to put section in the range [0, 3]: sec - 2
+    # 2. Add the rotation constant:                     sec - 2 + R
+    # 3. Use modulo make section wrap around 3 -> 0:    sec - 2 + R % 4
+    # 4. Add 2 to get back to the correct range [2, 5]: sec - 2 + R % 4 + 2
+    # ========================================================================
+    elif forward_axis is Axis3D.POS_Y:
+        # 90 degrees clockwise.
+        # [2] North -> [3] East:  (2 - 2 + 1) % 4 + 2 = 3
+        # [5] West  -> [2] North: (5 - 2 + 1) % 4 + 2 = 2
+        return const.BLBQuadSection((section - 1) % 4 + 2)
+    elif forward_axis is Axis3D.NEG_X:
+        # 180 degrees clockwise.
+        # [2] North -> [4] South: (2 - 2 + 2) % 4 + 2 = 4
+        # [4] South -> [2] North
+        return const.BLBQuadSection(section % 4 + 2)
+    elif forward_axis is Axis3D.NEG_Y:
+        # 270 degrees clockwise.
+        # [2] North -> [5] West:  (2 - 2 + 3) % 4 + 2 = 5
+        # [5] West  -> [4] South
+        return const.BLBQuadSection((section + 1) % 4 + 2)
+
+
+def __record_bounds_data(properties, blb_data, bounds_data):
+    """Adds the brick bounds data to the specified BLB data object.
+
+    Args:
+        properties (Blender properties object): A Blender object containing user preferences.
+        blb_data (BLBData): A BLBData object containing all the necessary data for writing a BLB file.
+        bounds_data (BrickBounds): A BrickBounds object containing the bounds data.
+
+    Returns:
+        The modified blb_data object containing the bounds data.
+    """
+    # ROUND & CAST
+    # Get the dimensions of the Blender object and convert the height to plates.
+    bounds_size = __sequence_z_to_plates(bounds_data.dimensions, properties.plate_height)
+
+    # Are the dimensions of the bounds object not integers?
+    if not __are_ints(bounds_size):
+        if bounds_data.object_name is None:
+            logger.warning("Calculated bounds have a non-integer size {} {} {}, rounding up.".format(bounds_size[X],
+                                                                                                     bounds_size[Y],
+                                                                                                     bounds_size[Z]), 1)
+
+            # In case height conversion or rounding introduced floating point errors, round up to be on the safe side.
+            for index, value in enumerate(bounds_size):
+                bounds_size[index] = ceil(value)
+        else:
+            logger.warning("Defined bounds have a non-integer size {} {} {}, rounding to a precision of {}.".format(bounds_size[X],
+                                                                                                                    bounds_size[Y],
+                                                                                                                    bounds_size[Z],
+                                                                                                                    properties.human_error), 1)
+
+            for index, value in enumerate(bounds_size):
+                # Round to the specified error amount.
+                bounds_size[index] = round(properties.human_error * round(value / properties.human_error))
+                # FIXME: Force to integer size?
+
+    # The value type must be int because you can't have partial plates. Returns a list.
+    blb_data.brick_size = __force_to_ints(bounds_size)
+
+    if properties.blendprop.export_count == "SINGLE" and properties.blendprop.brick_name_source == "BOUNDS":
+        if bounds_data.object_name is None:
+            logger.warning("Brick name was supposed to be in the bounds definition object but no such object exists, file name used instead.", 1)
+        else:
+            if len(bounds_data.object_name.split()) == 1:
+                logger.warning("Brick name was supposed to be in the bounds definition object but no name (separated with a space) was found after the definition token, file name used instead.",
+                               1)
+            else:
+                # Brick name follows the bounds definition, must be separated by a space.
+                # Substring the object name: everything after properties.deftokens.bounds and 1 space character till the end of the name.
+                blb_data.brick_name = bounds_data.object_name[
+                    bounds_data.object_name.upper().index(properties.deftokens.bounds) + len(properties.deftokens.bounds) + 1:]
+                logger.info("Found brick name from bounds definition: {}".format(blb_data.brick_name), 1)
+    elif properties.blendprop.export_count == "MULTIPLE" and properties.blendprop.brick_name_source_multi == "BOUNDS":
+        if bounds_data.object_name is None:
+            if properties.blendprop.brick_definition == "LAYERS":
+                # RETURN ON ERROR
+                return "When exporting multiple bricks in separate layers, a bounds definition object must exist in every layer. It is also used to provide a name for the brick."
+            else:
+                # TODO: Does this work? Does it actually export multiple bricks or overwrite the first one?
+                logger.warning("Brick name was supposed to be in the bounds definition object but no such object exists, file name used instead.", 1)
+        else:
+            if len(bounds_data.object_name.split()) == 1:
+                if properties.blendprop.brick_definition == "LAYERS":
+                    # RETURN ON ERROR
+                    return "When exporting multiple bricks in separate layers, the brick name must be after the bounds definition token (separated with a space) in the bounds definition object name."
+                else:
+                    logger.warning("Brick name was supposed to be in the bounds definition object but no name (separated with a space) was found after the definition token, file name used instead.",
+                                   1)
+            else:
+                # Brick name follows the bounds definition, must be separated by a space.
+                # Substring the object name: everything after properties.deftokens.bounds and 1 space character till the end of the name.
+                blb_data.brick_name = bounds_data.object_name[
+                    bounds_data.object_name.upper().index(properties.deftokens.bounds) + len(properties.deftokens.bounds) + 1:]
+                logger.info("Found brick name from bounds definition: {}".format(blb_data.brick_name), 1)
+
+    return blb_data
+
+
+def __calculate_bounding_box_size(min_coords, max_coords):
+    """Calculates the XYZ dimensions of a cuboid with the specified minimum and maximum coordinates.
+
+    Args:
+        min_coords (sequence of numbers): The minimum coordinates as a sequence: [X, Y, Z]
+        max_coords (sequence of numbers): The maximum coordinates as a sequence: [X, Y, Z]
+
+    Returns:
+        A sequence with the [X, Y, Z] dimensions of a cuboid as Decimal values.
+    """
+    # Get the dimensions defined by the vectors.
+    # ROUND & CAST: calculated bounds object dimensions into Decimals for accuracy.
+    return __to_decimal((max_coords[X] - min_coords[X],
+                         max_coords[Y] - min_coords[Y],
+                         max_coords[Z] - min_coords[Z]))
+
+
+def __calculate_bounds(export_scale, min_world_coordinates, max_world_coordinates):
+    """Calculates the brick bounds data from the recorded minimum and maximum vertex world coordinates.
+
+    Args:
+        export_scale (float): A user defined value to scale all values by. Value must be in the range [0.0,1.0].
+        min_world_coordinates (sequence of numbers): A sequence containing the minimum world coordinates of the brick to be exported.
+        max_world_coordinates (sequence of numbers): A sequence containing the maximum world coordinates of the brick to be exported.
+
+    Returns:
+        A BrickBounds object containg the brick bounds data.
+    """
+    bounds_data = BrickBounds()
+
+    # ROUND & CAST: The minimum and maximum calculated world coordinates.
+    # USER SCALE: Multiply by user defined scale.
+    min_coords = __to_decimal(__multiply_sequence(export_scale, min_world_coordinates))
+    max_coords = __to_decimal(__multiply_sequence(export_scale, max_world_coordinates))
+
+    bounds_data.world_coords_min = min_coords
+    bounds_data.world_coords_max = max_coords
+
+    # USER SCALE: Multiply by user defined scale.
+    bounds_data.dimensions = __calculate_bounding_box_size(min_coords, max_coords)
+    bounds_data.world_center = __calculate_center(min_coords, bounds_data.dimensions)
+
+    bounds_data.aabb_dimensions = bounds_data.dimensions
+    bounds_data.aabb_world_center = bounds_data.world_center
+
+    return bounds_data
+
+
+def __get_color_values(tokens):
+    """Parses color values from the specified list of tokens, if they exist.
+    Colors can be defined with integers, floats, or both.
+    If integers are used, they are converted to floats by dividing with 255.
+
+    Args:
+        tokens (sequence of strings): A sequence to get colors values from.
+
+    Returns:
+        A list of 4 float representing red, green, blue, and alpha color values or None if all 4 values are not defined.
+    """
+    floats = []
+
+    for val in tokens:
+        if __like_int(val):
+            floats.append(int(val) / 255.0)
+        else:
+            # Value wasn't an integer, try a float.
+            fval = common.to_float_or_none(val)
+
+            # If value was a float.
+            if fval is not None:
+                floats.append(fval)
+
+    return floats
+
+
+def __grid_object_to_volume(properties, bounds_data, grid_obj):
+    """Calculates the brick grid definition index range [min, max[ for each axis from the vertex coordinates of the specified object.
+    The indices represent a three dimensional volume in the local space of the bounds object where the origin is in the -X +Y +Z corner.
+    Can raise OutOfBoundsException and ZeroSizeException.
+
+    Args:
+        properties (Blender properties object): A Blender object containing user preferences.
+        bounds_data (BrickBounds): A BrickBounds object containing the bounds data.
+        grid_obj (Blender object): A Blender object representing a brick grid definition.
+
+    Returns:
+        A tuple in the following format: ( (min_width, max_width), (min_depth, max_depth), (min_height, max_height) )
+    """
+    halved_dimensions = [value * const.DECIMAL_HALF for value in bounds_data.dimensions]
+
+    # Find the minimum and maximum coordinates for the brick grid object.
+    grid_min, grid_max = __get_world_min_max(grid_obj)
+
+    # ROUND & CAST
+    # USER SCALE: Multiply by user defined scale.
+    grid_min = __multiply_sequence(properties.scale, __to_decimal(grid_min))
+    grid_max = __multiply_sequence(properties.scale, __to_decimal(grid_max))
+
+    # Recenter the coordinates to the bounds. (Also rounds the values.)
+    grid_min = __world_to_local(grid_min, bounds_data.world_center)
+    grid_max = __world_to_local(grid_max, bounds_data.world_center)
+
+    # Round coordinates to the nearest plate.
+    grid_min = __round_to_plate_coordinates(grid_min, bounds_data.dimensions, properties.plate_height)
+    grid_max = __round_to_plate_coordinates(grid_max, bounds_data.dimensions, properties.plate_height)
+
+    if __all_within_bounds(grid_min, bounds_data.dimensions) and __all_within_bounds(grid_max, bounds_data.dimensions):
+        # Convert the coordinates into brick grid sequence indices.
+
+        # Minimum indices.
+        if properties.forward_axis is Axis3D.NEG_X or properties.forward_axis is Axis3D.NEG_Y:
+            # Translate coordinates to negative X axis.
+            # -X: Index 0 = front of the brick.
+            # -Y: Index 0 = left of the brick.
+            grid_min[X] = grid_min[X] - halved_dimensions[X]
+        else:
+            # Translate coordinates to positive X axis.
+            # +X: Index 0 = front of the brick.
+            # +Y: Index 0 = left of the brick.
+            grid_min[X] = grid_min[X] + halved_dimensions[X]
+
+        if properties.forward_axis is Axis3D.POS_X or properties.forward_axis is Axis3D.NEG_Y:
+            # Translate coordinates to negative Y axis.
+            # +X: Index 0 = left of the brick.
+            # -Y: Index 0 = front of the brick.
+            grid_min[Y] = grid_min[Y] - halved_dimensions[Y]
+        else:
+            # Translate coordinates to positive Y axis.
+            # +Y: Index 0 = front of the brick.
+            # -X: Index 0 = left of the brick.
+            grid_min[Y] = grid_min[Y] + halved_dimensions[Y]
+
+        # Translate coordinates to negative Z axis, height to plates.
+        grid_min[Z] = (grid_min[Z] - halved_dimensions[Z]) / properties.plate_height
+
+        # Maximum indices.
+        if properties.forward_axis is Axis3D.NEG_X or properties.forward_axis is Axis3D.NEG_Y:
+            grid_max[X] = grid_max[X] - halved_dimensions[X]
+        else:
+            grid_max[X] = grid_max[X] + halved_dimensions[X]
+
+        if properties.forward_axis is Axis3D.POS_X or properties.forward_axis is Axis3D.NEG_Y:
+            grid_max[Y] = grid_max[Y] - halved_dimensions[Y]
+        else:
+            grid_max[Y] = grid_max[Y] + halved_dimensions[Y]
+
+        grid_max[Z] = (grid_max[Z] - halved_dimensions[Z]) / properties.plate_height
+
+        # Swap min/max Z index and make it positive. Index 0 = top of the brick.
+        temp = grid_min[Z]
+        grid_min[Z] = abs(grid_max[Z])
+        grid_max[Z] = abs(temp)
+
+        if properties.forward_axis is Axis3D.POS_X:
+            # Swap min/max depth and make it positive.
+            temp = grid_min[Y]
+            grid_min[Y] = abs(grid_max[Y])
+            grid_max[Y] = abs(temp)
+
+            grid_min = common.swizzle(grid_min, "bac")
+            grid_max = common.swizzle(grid_max, "bac")
+        elif properties.forward_axis is Axis3D.NEG_X:
+            # Swap min/max width and make it positive.
+            temp = grid_min[X]
+            grid_min[X] = abs(grid_max[X])
+            grid_max[X] = abs(temp)
+
+            grid_min = common.swizzle(grid_min, "bac")
+            grid_max = common.swizzle(grid_max, "bac")
+        elif properties.forward_axis is Axis3D.NEG_Y:
+            # Swap min/max depth and make it positive.
+            temp = grid_min[Y]
+            grid_min[Y] = abs(grid_max[Y])
+            grid_max[Y] = abs(temp)
+
+            # Swap min/max width and make it positive.
+            temp = grid_min[X]
+            grid_min[X] = abs(grid_max[X])
+            grid_max[X] = abs(temp)
+        # Else properties.forward_axis is Axis3D.POS_Y: do nothing
+
+        grid_min = __force_to_ints(grid_min)
+        grid_max = __force_to_ints(grid_max)
+
+        if not __has_volume(grid_min, grid_max):
+            raise ZeroSizeException()
+        else:
+            # Return the index ranges as a tuple: ( (min_width, max_width), (min_depth, max_depth), (min_height, max_height) )
+            return ((grid_min[X], grid_max[X]),
+                    (grid_min[Y], grid_max[Y]),
+                    (grid_min[Z], grid_max[Z]))
+    else:
+        raise OutOfBoundsException()
+
+# =========================
+# Main Processing Functions
+# =========================
+
+
+def __process_bounds_object(export_scale, obj):
+    """Processes a manually defined bounds Blender object.
+
+    Args:
+        export_scale (float): A user defined percentage value to scale all values by.
+        obj (Blender object): The Blender object defining the bounds of the brick that the user created.
+
+    Returns:
+        A BrickBounds object.
+    """
+    # Find the minimum and maximum world coordinates for the bounds object.
+    bounds_min, bounds_max = __get_world_min_max(obj)
+
+    # ROUND & CAST
+    bounds_data = __calculate_bounds(export_scale, __to_decimal(bounds_min), __to_decimal(bounds_max))
+
+    # Store the name for logging and determining whether the bounds were defined or automatically calculated.
+    bounds_data.object_name = obj.name
+
+    return bounds_data
+
+
+def __process_coverage(properties, blb_data):
+    """Calculates the coverage data if the user has defined so in the properties.
+    If user does not want coverage, default coverage data will be used.
+
+    Args:
+        properties (Blender properties object): A Blender object containing user preferences.
+        blb_data (BLBData): A BLBData object containing all the necessary data for writing a BLB file.
+
+    Returns:
+        A sequence of BLB coverage data.
+    """
+    if properties.blendprop.calculate_coverage:
+        calculate_side = ((properties.blendprop.coverage_top_calculate,
+                           properties.blendprop.coverage_bottom_calculate,
+                           properties.blendprop.coverage_north_calculate,
+                           properties.blendprop.coverage_east_calculate,
+                           properties.blendprop.coverage_south_calculate,
+                           properties.blendprop.coverage_west_calculate))
+
+        hide_adjacent = ((properties.blendprop.coverage_top_hide,
+                          properties.blendprop.coverage_bottom_hide,
+                          properties.blendprop.coverage_north_hide,
+                          properties.blendprop.coverage_east_hide,
+                          properties.blendprop.coverage_south_hide,
+                          properties.blendprop.coverage_west_hide))
+
+        return __calculate_coverage(calculate_side,
+                                    hide_adjacent,
+                                    blb_data.brick_grid,
+                                    properties.forward_axis)
+    else:
+        return __calculate_coverage()
+
+
+def __vector_length(va, vb):
+    """Calculates the length of the vector starting at va and ending at vb.
+
+    Args:
+        va (Vector): Vector A.
+        vb (Vector): Vector B.
+
+    Returns:
+        The length of the vector AB.
+    """
+    return (vb - va).length
+
+
+def __distance(a, b):
+    """Calculates the Euclidean distance between the specified coordinates A and B in three-dimensional space.
+
+    Args:
+        a (sequence of numbers): Coordinates of point A.
+        b (sequence of numbers): Coordinates of point B.
+
+    Returns:
+        The distance between points A and B.
+    """
+    return sqrt((b[X] - a[X]) ** 2 +
+                (b[Y] - a[Y]) ** 2 +
+                (b[Z] - a[Z]) ** 2)
+
+
+def __calculate_quad_width_height(len_top, len_right, len_bottom, len_left):
+    """Calculates the best width and height of a quad with the specified coordinates.
+    If one quad side has zero length, in other words the quad has degenerated into a triangle, the length of the opposing side is used instead.
+    If neither side has zero length, the average of the two is returned.
+
+    Args:
+        len_top (Decimal): The length of the top edge of the quad.
+        len_right (Decimal): The length of the right edge of the quad.
+        len_bottom (Decimal): The length of the bottom edge of the quad.
+        len_left (Decimal): The length of the left edge of the quad.
+
+    Returns:
+        A tuple (width, height) containing the width and height of the quad as Decimals.
+    """
+    # If zero, return the other length.
+    if Decimal.is_zero(len_top):
+        # If len_bottom is zero, quad width is zero as both sides are points.
+        width = len_bottom
+    elif Decimal.is_zero(len_bottom):
+        width = len_top
+    else:
+        width = (len_top + len_bottom) * const.DECIMAL_HALF
+
+    if Decimal.is_zero(len_left):
+        # If len_bottom is zero, quad width is zero as both sides are points.
+        height = len_right
+    elif Decimal.is_zero(len_right):
+        height = len_left
+    else:
+        height = (len_left + len_right) * const.DECIMAL_HALF
+
+    return (width, height)
+
+
+def __get_longest_vector_length(points):
+    """Gets the length of the longest vector in the specified sequence of points.
+
+    Args:
+        points (sequence of Vectors): A sequence of points in n-dimensional space where two successive points make a vector.
+                                      Must have an even number of elements.
+
+    Returns:
+        The length of the longest vector or None if a sequence with an odd number of elements was provided.
+    """
+    count = len(points)
+    longest = 0
+
+    if __is_even(count):
+        for idx in range(0, count, 2):
+            length = __vector_length(points[idx], points[idx + 1])
+
+            if length > longest:
+                longest = length
+
+        # ROUND & CAST
+        return __to_decimal(longest)
+    else:
+        return None
+
+
+def __get_quad_dir_idx_top_tex(coords):
+    """Gets an index representing the direction the top edge of the quad is pointing for UV mapping the TOP brick texture.
+
+    Args:
+        coords (sequence of Vectors): A sequence of 4 vectors representing the 3D positions of the vertices of a quad.
+
+    Returns:
+        An integer representing a 90 degree sector where sector index:
+        0 is from ]315, 45] degrees
+        1 is from ]45, 135] degrees
+        2 is from ]135, 225] degrees
+        3 is from ]225, 315] degrees
+    """
+    # TODO: Make this better. Why is the start of the sector exclusive?
+    # A vector pointing to the right of the quad.
+    vec_right = coords[0] - coords[3]
+
+    horizontal = Decimal.is_zero(__to_decimal(vec_right[Z], "1.0"))
+
+    # There are 4 sectors of 90 degrees.
+    # Sector 0 is from 315 degrees to 45 degrees.
+    # Sector 1 is from 45 degrees to 135 degrees and so on.
+    # However, by rotating the brick right vector by +45 degrees and assuming the sectors are:
+    # 0: 0 to 90
+    # 1: 90 to 180 etc.
+    # I'm doing the exact same thing as with the non-axis aligned sectors but the math is much simpler.
+
+    if horizontal:
+        # +45 degree rotation around the Z axis.
+        vec_right.rotate(Euler((0.0, 0.0, radians(45.0)), 'XYZ'))
+
+        # ROUND & CAST
+        posx = __to_decimal(vec_right[X]) >= 0
+        posy = __to_decimal(vec_right[Y]) >= 0
+
+        if posx and posy:
+            return 0
+        elif not posx and posy:
+            return 1
+        elif not posx and not posy:
+            return 2
+        else:
+            # posx and not posy
+            return 3
+    else:
+        # +45 degree rotation around the Y axis.
+        vec_right.rotate(Euler((0.0, radians(45.0), 0.0), 'XYZ'))
+
+        # ROUND & CAST
+        posx = __to_decimal(vec_right[X]) > 0
+        posz = __to_decimal(vec_right[Y]) > 0
+
+        # You cannot win with vertical TOP texture.
+        # This order is the best I could find.
+        if posx and posz:
+            return 2
+        elif not posx and posz:
+            return 3
+        elif not posx and not posz:
+            return 0
+        else:
+            # posx and not posz
+            return 1
+
+
+def __get_2d_angle_axis(angle, plane=AxisPlane3D.XY):
+    """Gets an enum value representing the axis that is the closest to the specified angle.
+
+    Args:
+        angle (Number): An angle in radians in the range [0,2pi].
+        plane (AxisPlane3D): The AB-plane the angle is aligned on. XY-plane by default.
+
+    Returns:
+        An Axis3D value representing a 90 degree sector on the specified AB-plane.
+        Angles are CCW from the +A-axis.
+           +A axis, sector [315, 45[ degrees.
+           +B axis, sector [45, 135[ degrees.
+           -A axis, sector [135, 225[ degrees.
+           -B axis, sector [225, 315[ degrees.
+    """
+    # The angle could easily be normalized here, but doing this has helped me track a couple of mistakes in the code.
+    if angle < 0 or angle > const.TWO_PI:
+        # EXCEPTION
+        raise ValueError("__get_2d_angle_axis(angle) expects angle to be normalized to range [0,2pi], value was:", angle)
+
+    if angle >= const.RAD_315_DEG or angle >= 0 and angle < const.RAD_45_DEG:
+        if plane == AxisPlane3D.XY:
+            return Axis3D.POS_X
+        elif plane == AxisPlane3D.XZ:
+            return Axis3D.POS_X
+        else:  # plane == AxisPlane3D.YZ
+            return Axis3D.POS_Y
+
+    # angle >= 45 and
+    elif angle < const.RAD_135_DEG:
+        if plane == AxisPlane3D.XY:
+            return Axis3D.POS_Y
+        elif plane == AxisPlane3D.XZ:
+            return Axis3D.POS_Z
+        else:  # plane == AxisPlane3D.YZ
+            return Axis3D.POS_Z
+
+    # angle >= 135 and
+    elif angle < const.RAD_225_DEG:
+        if plane == AxisPlane3D.XY:
+            return Axis3D.NEG_X
+        elif plane == AxisPlane3D.XZ:
+            return Axis3D.NEG_X
+        else:  # plane == AxisPlane3D.YZ
+            return Axis3D.NEG_Y
+
+    # angle >= 225 and angle < 315
+    else:
+        if plane == AxisPlane3D.XY:
+            return Axis3D.NEG_Y
+        elif plane == AxisPlane3D.XZ:
+            return Axis3D.NEG_Z
+        else:  # plane == AxisPlane3D.YZ
+            return Axis3D.NEG_Z
+
+
+def __get_normal_axis(normal):
+    """Determines the closest axis of the specified normal vector.
+
+    Args:
+        normal (Vector): A normal vector in XYZ-space.
+
+    Returns:
+        An Axis3D value.
+    """
+    sign_x = numpy.sign(normal[X])
+    sign_y = numpy.sign(normal[Y])
+    sign_z = numpy.sign(normal[Z])
+    point = False
+
+    # atan(a/b) output is in range ]-pi/2,pi/2[
+    # We need the angle in range [0,2pi] (or [0,2pi[, doesn't actually matter) for __get_2d_angle_axis(angle)
+    # if a > 0 and b > 0: angle > 0: angle       is in range [0,2pi[
+    # if a > 0 and b < 0: angle < 0: angle + pi  is in range [0,2pi[
+    # if a < 0 and b > 0: angle < 0: 2pi + angle is in range [0,2pi[
+    # if a < 0 and b < 0: angle > 0: angle + pi  is in range [0,2pi[
+
+    # Check for axis-aligned cases.
+    # Determine the plane the normal lies on (if any).
+    # Calculate the angle of the normal on that plane with atan.
+
+    # Normal in XYZ-space.
+    if sign_x == 0:
+
+        # Normal on YZ-plane.
+        if sign_y == 0:
+
+            # Normal on Z-axis.
+            if sign_z == 0:
+                # Normal is a point.
+                point = True
+            elif sign_z > 0:
+                # Normal on +Z-axis.
+                return Axis3D.POS_Z
+            else:
+                # Normal on -Z-axis.
+                return Axis3D.NEG_Z
+
+        elif sign_z == 0:
+
+            # Normal on Y-axis.
+            if sign_y > 0:
+                # Normal on +Y-axis.
+                return Axis3D.POS_Y
+            else:
+                # Normal on -Y-axis.
+                return Axis3D.NEG_Y
+
+        else:
+            # Normal on YZ-plane, Y != 0.
+            plane = AxisPlane3D.YZ
+            angle = atan(normal[Z] / normal[Y])
+
+            # Signs must be checked in this order.
+            if sign_y < 0:
+                angle = angle + pi
+            elif sign_z < 0:  # angle < 0
+                angle = const.TWO_PI + angle
+    else:
+
+        # Normal in XYZ-space, X != 0.
+        if sign_y == 0:
+
+            # Normal on XZ-plane.
+            if sign_z == 0:
+
+                # Normal on X-axis.
+                if sign_x > 0:
+                    # Normal on +X-axis.
+                    return Axis3D.POS_X
+                else:
+                    # Normal on -X-axis.
+                    return Axis3D.NEG_X
+
+            else:
+                # Normal on XZ-plane, X != 0, Z != 0.
+                plane = AxisPlane3D.XZ
+                angle = atan(normal[Z] / normal[X])
+
+                if sign_x < 0:
+                    angle = angle + pi
+                elif sign_z < 0:  # angle < 0
+                    angle = const.TWO_PI + angle
+
+        elif sign_z == 0:
+            # Normal in XY-plane, X != 0, Y != 0.
+            plane = AxisPlane3D.XY
+            angle = atan(normal[Y] / normal[X])
+
+            if sign_x < 0:
+                angle = angle + pi
+            elif sign_y < 0:  # angle < 0
+                angle = const.TWO_PI + angle
+
+        else:
+            # Normal in XYZ-space, X != 0, Y != 0, Z != 0.
+            angle = None
+            plane = None
+
+    if point:
+        # EXCEPTION
+        raise ValueError("__get_normal_axis(normal) expects a vector, point '{}' given instead.".format(normal))
+
+    if plane is None:
+        # TODO: Z-axis is ignored for now. Assume XY-plane.
+        plane = AxisPlane3D.XY
+        angle = atan(normal[Y] / normal[X])
+
+        if sign_x < 0:
+            angle = angle + pi
+        elif sign_y < 0:  # angle < 0
+            angle = const.TWO_PI + angle
+
+    return __get_2d_angle_axis(angle, plane)
+
+
+def __string_to_uv_layer_name(string):
+    """Creates the UV layer name for automatically calculated UVs from the specified string.
+
+    Args:
+        string (string): A string.
+
+    Returns:
+        A UV layer name.
+    """
+    return "{}{}".format(const.BLB_PREFIX_TEXTURE, string.upper())
+
+
+def __calc_quad_max_edge_len_idx(sorted_verts):
+    """Gets an index representing the axis that is the closest to the specified angle.
+
+    Args:
+        sorted_verts (2D matrix of Numbers): A sequence of 4 sequences, where each sequence contains the (X, Y, Z) coordinates of a vertex in a quad in CW order.
+
+    Returns:
+        A tuple containing two elements.
+        Element 0: The length of the longest edge in the specified quad.
+        Element 1: The index of the first vertex in CW order of the longest edge in the specified quad.
+    """
+    max_len = Decimal("-1")
+    max_len_idx = -1
+    #quad_center = Vector((0, 0))
+
+    for idx in range(0, 4):
+        this_vert = sorted_verts[idx]
+        # ROUND & CAST: Length of edge from this vertex to the next one.
+        length = __to_decimal(__distance(this_vert, sorted_verts[(idx + 1) % 4]))
+
+        if length > max_len:
+            max_len = length
+            max_len_idx = idx
+
+        #quad_center.x += this_vert[X]
+        #quad_center.y += this_vert[Y]
+
+    #quad_center.x /= 4.0
+    #quad_center.y /= 4.0
+
+    #v0 = sorted_verts[max_len_idx]
+    #v1 = sorted_verts[(max_len_idx + 1) % 4]
+
+    #max_len_center = Vector(((v0[X] + v1[X]) * 0.5, (v0[Y] + v1[Y]) * 0.5))
+
+    #dx = max_len_center[X] - quad_center[X]
+    #dy = max_len_center[Y] - quad_center[Y]
+
+    # Angle in range [-pi, pi] from the positive X-axis.
+    #max_len_angle = atan2(dy, dx)
+    # Convert to range [0,2pi]
+    #max_len_angle = 2 * pi + max_len_angle if max_len_angle < 0 else max_len_angle
+
+    #angle_idx = __get_angle_axis_idx(max_len_angle)
+    return (max_len, max_len_idx)
+
+
+def __calculate_uvs(brick_texture, vert_coords, normal, forward_axis):
+    """Calculates the UV coordinates for the specified texture and quad containing the specified vertices.
+    In unsupported cases, default UVs are returned.
+
+    Args:
+        brick_texture (BrickTexture): A value from the BrickTexture enum.
+        vert_coords (sequence of coordinates): A sequence of 4 local space coordinates of a face in CW order.
+                                              The vertex order must be the same that is written to the BLB file.
+        normal (sequence of numbers): The normal vector of the quad.
+        forward_axis (Axis3D): A value of the Axis3D enum. The axis that will point forwards in-game.
+
+    Returns:
+        A tuple with two elements.
+        The first element is a tuple containing 4 sets of UV coordinates (One pair for each vertex in the quad.) as tuples for the BLB file.
+        The second element is a tuple containing the UV coordinates to be stored in the Blender mesh, or None if the coordinates are the same as the BLB ones.
+    """
+    def get_side_uv(length):
+        """Calculates the U and V component for an edge of the specified length to use with the SIDE texture.
+
+        Args:
+            length (number): The length of an edge.
+
+        Returns:
+            The U or V component to use with SIDE texture UVs as a Decimal.
+        """
+        # The UV coordinate calculation equations were created by a Blockland Forums user BlackDragonIV about 5 years ago.
+        # How he came up with it is anyone's guess.
+        # The original equation uses a multiplier of 5 for the height, but I believe that is because it was designed to be used with brick sizes where the height is the height of the brick in number of plates.
+        # The values used here are derived from vertex coordinates which means I can use the same equation for both U and V components.
+        # Alternatively: (11 - (11 / length) * 2) / const.BRICK_TEXTURE_RESOLUTION
+        # ROUND & CAST
+        return __to_decimal((11 - 22 / length) / const.BRICK_TEXTURE_RESOLUTION)
+
+    normal_axis = __get_normal_axis(normal)
+
+    # Sanity check.
+    if len(vert_coords) < 4:
+        # EXCEPTION
+        raise ValueError("__calculate_uvs(brick_texture, vert_coords, normal) function expects a quad, input polygon was not a quad.")
+
+    idx_coord = [(idx, coord) for idx, coord in enumerate(vert_coords)]
+
+    # Find the top left vertex of an arbitrary quad.
+
+    # Sort sequence by Z coordinates high to low.
+    max_z_coords = sorted(idx_coord, key=lambda k: [k[1][Z]], reverse=True)
+
+    # Get maximum Z coordinate.
+    max_z = max_z_coords[0][1][Z]
+
+    # Remove coordinates from the sequence that are not on the same height with the highest vert.
+    max_z_coords = [idx_coord for idx_coord in max_z_coords if idx_coord[1][Z] == max_z]
+
+    # max_z_coords now contains all topmost vertices in the quad.
+    # Now determine what "left" means according to the normal of the quad.
+
+    if normal_axis.index() is X:
+        # Quad aligned with X axis.
+        # Sort sequence by Y coordinates.
+        # If facing positive X axis, sort coordinates from -Y to +Y = not reversed.
+        # Break ties by sorting by index.
+        top_left_candidates = sorted(max_z_coords, key=lambda k: [k[1][Y], k[0]], reverse=not normal_axis.is_positive())
+    elif normal_axis.index() is Y:
+        # Quad aligned with Y axis.
+        # Sort sequence by X coordinates.
+        # If facing positive Y axis, sort coordinates from +X to -X = reversed.
+        # Break ties by sorting by index.
+        top_left_candidates = sorted(max_z_coords, key=lambda k: [k[1][X], k[0]], reverse=normal_axis.is_positive())
+    else:  # normal_axis.index() is Z:
+        # Quad aligned with Z axis.
+        # Sort sequence by X coordinates.
+        # Regardless if facing positive or negative Z axis, sort coordinates from -X to +X = not reversed.
+        # Break ties by sorting by index.
+        top_left_candidates = sorted(max_z_coords, key=lambda k: [k[1][X], k[0]], reverse=False)
+
+    # top_left_candidates[0] is the vertex with the largest Z coordinate and smallest/largest coordinate on the appropriate axis.
+    # Thus it is the top left corner of the quad in its local space.
+    top_left_idx = top_left_candidates[0][0]
+
+    sorted_idx_coord = idx_coord[top_left_idx:] + idx_coord[:top_left_idx]
+    # Split the sorted sequence of (idx, coord) tuples into separate lists for ease of use.
+    sorted_verts_idxs, sorted_verts = zip(*sorted_idx_coord)
+
+    # print("__calculate_uvs | Sorted quad:")
+    # for icoord in sorted_idx_coord:
+    #    print("\t", icoord)
+
+    # sorted_verts must be in CW order with element 0 being the top left corner.
+    # ROUND & CAST: length using user specified precision.
+    len_top = __to_decimal(__distance(sorted_verts[0], sorted_verts[1]))
+    len_right = __to_decimal(__distance(sorted_verts[1], sorted_verts[2]))
+    len_bottom = __to_decimal(__distance(sorted_verts[2], sorted_verts[3]))
+    len_left = __to_decimal(__distance(sorted_verts[3], sorted_verts[0]))
+
+    best_quad_size = __calculate_quad_width_height(len_top, len_right, len_bottom, len_left)
+
+    # For clarity.
+    # Width.
+    w = best_quad_size[0]
+    # Height.
+    h = best_quad_size[1]
+
+    # Initialize with default UVs.
+    uvs_sorted = const.DEFAULT_UV_COORDINATES
+    # May be assigned a value later.
+    uvs_blender = None
+
+    # UV tuples are in order: (u, v)
+    # Where u is the x axis increasing from left to right.
+    # Where v is the y axis increasing from top to bottom.
+    if brick_texture is const.BrickTexture.TOP:
+        # Works well for axis aligned faces horizontal faces.
+        # Works well enough for axis aligned faces vertical faces.
+        # Doesn't look bad for all other face orientations.
+        # direction = __get_quad_dir_idx_top_tex(sorted_verts)
+
+        uvs_sorted = ((w, h),
+                      (0, h),
+                      (0, 0),
+                      (w, 0))
+
+        if forward_axis is Axis3D.POS_X:
+            uvs_blender = ((0, h),
+                           (0, 0),
+                           (w, 0),
+                           (w, h))
+        elif forward_axis is Axis3D.NEG_X:
+            uvs_blender = ((w, 0),
+                           (w, h),
+                           (0, h),
+                           (0, 0))
+        elif forward_axis is Axis3D.POS_Y:
+            uvs_blender = ((h, w),
+                           (0, w),
+                           (0, 0),
+                           (h, 0))
+        else:  # NEG_Y
+            uvs_blender = ((0, 0),
+                           (h, 0),
+                           (h, w),
+                           (0, w))
+
+    elif brick_texture is const.BrickTexture.SIDE:
+        # To calculate the UV coordinates for a non-rectangular quad, the and U and V components must be calculated separately for each side.
+        # Calculate the UV components for top, left, right, and bottom edges of the quad.
+        # If the quad is rectangular then the components of opposing sides are equal.
+        u_t = get_side_uv(len_top)
+        v_r = get_side_uv(len_right)
+        u_b = get_side_uv(len_bottom)
+        v_l = get_side_uv(len_left)
+
+        # print("__calculate_uvs | Lengths:")
+        # print("\tt", u_t, len_top)
+        # print("\tr", v_r, len_right)
+        # print("\tb", u_b, len_bottom)
+        # print("\tl", v_l, len_left)
+
+        # Subtracting from 1 mirrors the coordinate.
+        uvs_sorted = ((u_t, v_l),
+                      (1 - u_t, v_r),
+                      (1 - u_b, 1 - v_r),
+                      (u_b, 1 - v_l))
+    elif brick_texture is const.BrickTexture.BOTTOMEDGE:
+        # Bottom edge is a special case where the average width/height does not work and the top left may not be what was determined by the sorting algorithm above.
+        # We need the length of the longest edge in the quad, the direction it is pointing, and the index of the first vertex of the longest edge (CW order).
+        edge_info = __calc_quad_max_edge_len_idx(sorted_verts)
+        max_len = edge_info[0]
+        # This is the index of the new top left corner.
+        top_left_offset = edge_info[1]
+
+        # print("__calculate_uvs | bottomedge, first vertex of longest edge (CW):", top_left_offset)
+        # print("__calculate_uvs | bottomedge, longest edge length:", max_len)
+
+        uvs_sorted = ((-0.5, 0),
+                      (max_len - const.DECIMAL_HALF, 0),
+                      (max_len - 1, 0.5),
+                      (0, 0.5))
+
+        uvs_blender = __bl_blender_uv_origin_swap(uvs_sorted)
+
+        if top_left_offset != 0:
+            # Move each element in sorted_order forwards by top_left_offset and wrap around.
+            # This maps element 0 = first vertex of longest edge in uvs_sorted to element 0 = first vertex in sorted_verts.
+            # The UVs are later swizzled from sorted_verts order back to the BLB/Blender order for use in Blender.
+            uvs_sorted = common.offset_sequence(uvs_sorted, top_left_offset)
+
+            # print("__calculate_uvs | uvs_sorted after bottomedge swizzle:")
+            # for uv in uvs_sorted:
+            #     print("\t", uv)
+
+    elif brick_texture is const.BrickTexture.BOTTOMLOOP:
+        uvs_sorted = ((0, w),
+                      (0, 0),
+                      (h, 0),
+                      (h, w))
+
+    elif brick_texture is const.BrickTexture.PRINT:
+        uvs_sorted = ((0, 0),
+                      (1, 0),
+                      (1, 1),
+                      (0, 1))
+
+    elif brick_texture is const.BrickTexture.RAMP:
+        uvs_sorted = ((0, w),
+                      (0, 0),
+                      (h, 0),
+                      (h, w))
+
+    else:
+        # EXCEPTION
+        raise ValueError("Unknown texture name '{}'".format(brick_texture))
+
+    #print("__calculate_uvs | uvs_sorted:")
+    # for uv in uvs_sorted:
+    #    print("\t", uv)
+
+    # Calculate the offset.
+    # Index 0 is always the first element in the input vertex order by definition.
+    # Negate because we are doing the transformation backwards: we want 0 back to the start of the list.
+    blb_to_blender_offset = -sorted_verts_idxs.index(0)
+    # print("__calculate_uvs | Index offset:", blb_to_blender_offset)
+
+    if blb_to_blender_offset == 0:
+        uvs_blb = uvs_sorted
+    else:
+        # The vertices in Blender are in the order stored in idx_coord.
+        # To calculate the UVs the vertices had to be sorted into sorted_verts.
+        # sorted_verts are not necessarily in the same order as the vertices in idx_coord.
+        # sorted_verts sequence contains 4 tuples where the first element of each tuple is the old index of that vertex (or UV coordinate).
+        # To map the calculated BLB UV coordinates into something usable in Blender, we need to swizzle the UV pairs back into the old order.
+        uvs_blb = common.offset_sequence(uvs_sorted, blb_to_blender_offset)
+
+    #print("__calculate_uvs | uvs_blb:")
+    # for uv in uvs_blb:
+    #    print("\t", uv)
+    # if uvs_blender:
+    #    print("__calculate_uvs | uvs_blender:")
+    #    for uv in uvs_blender:
+    #        print("\t", uv)
+
+    return (uvs_blb, uvs_blender)
+
+
+def __bl_blender_uv_origin_swap(uvs):
+    """Converts Blockland (origin is top left) to Blender (origin is bottom left) UV coordinates and the other way around.
+
+    Args:
+        uvs (sequence): A sequence of sequences containing UV pairs.
+
+    Returns:
+        A new tuple of transformed coordinate tuples.
+    """
+    return tuple([(uv[X], 1 - uv[Y]) for uv in uvs])
+
+
+def __get_first_uv_data(uv_layers, mesh_loops, loop_indices, generated_uv_layer_names=None):
+    """Finds the alphabetically first UV layer that contains UV coordinates other than (0.0, 0.0) for at least one vertex in the specified loop in the specified mesh.
+
+    Args:
+        uv_layers (OrderedDict): An ordered dictionary containing the UV layer name as key, and the UV layer data as value, alphabetically ordered by UV layer name.
+        mesh_loops (sequence of MeshLoop): A Blender collection of MeshLoop objects.
+        loop_indices (sequence of numbers): The sequence of indices of this loop (polygon) in the specified mesh.
+        generated_uv_layer_names (sequence of strings): A sequence of UV layer names that are generated in code.
+                                                        If not None, only manually created UV data (not in any of the generated layers) is checked for.
+
+    Returns:
+        A tuple containing the UV layer name in the first element and the sequence of UV coordinates in the second element.
+        None if the specified polygon had no UV data in any of the UV layers.
+    """
+    uv_key = None
+
+    # Loop through loop indices (vertices).
+    for loop_idx in loop_indices:
+        current_loop = mesh_loops[loop_idx]
+
+        # Check UV coordinates for each vertex on every UV layer.
+        for name, uv_loop in uv_layers.items():
+            if generated_uv_layer_names is not None and name in generated_uv_layer_names:
+                # Skip generated UV layers.
+                continue
+            vertex_uv = uv_loop.data[current_loop.index].uv
+            # ROUND & CAST
+            # By default all UV coordinates in a layer are (0.0, 0.0).
+            # If either UV coordinate is not zero, this UV layer is the first that has some data.
+            if not Decimal.is_zero(__to_decimal(vertex_uv[X])) or not Decimal.is_zero(__to_decimal(vertex_uv[Y])):
+                uv_key = name
+                break
+        # Did we find a name?
+        if uv_key is not None:
+            break
+
+    if uv_key is None:
+        return None
+    else:
+        uv_loop_data = uv_layers[uv_key].data
+        return (uv_key, [uv_loop_data[mesh_loops[loop_idx].index].uv for loop_idx in loop_indices])
+
+
+def __store_uvs_in_mesh(poly_index, mesh, uvs, layer_name):
+    """Stores the specified UV coordinates in a UV layer.
+    A new UV layer is created if it does not exist, data in an existing UV layer with the same name will be overwritten.
+
+    Args:
+        poly_index (int): Index of the polygon in the mesh.
+        mesh (Blender Mesh): The mesh to store the UVs in.
+        uvs (sequence of sequences): A sequence containing UV pairs.
+        layer_name (string): Name to give the UV layer.
+
+    Returns:
+        None if UVs were stored successfully or a string containing an error message.
+    """
+    error_string = "Unable to store UV coordinates in object '{}' while it is in edit mode.".format(mesh.name)
+
+    # If no UV layer exists, create one.
+    if layer_name not in mesh.uv_layers.keys():
+        mesh.uv_textures.new(layer_name)
+
+    # You need BMesh to modify the UV layers.
+    bm = bmesh.new()
+    bm.from_mesh(mesh)
+
+    # Blender complains if this isn't done.
+    # Apparently you shouldn't do this in tight loops.
+    bm.faces.ensure_lookup_table()
+    bm.edges.ensure_lookup_table()
+
+    # Get the UV layer in BMesh format.
+    bm_uv_layer = bm.loops.layers.uv.get(layer_name)
+
+    # RETURN ON ERROR
+    for vert_idx, uv_pair in enumerate(uvs):
+        try:
+            bm.faces[poly_index].loops[vert_idx][bm_uv_layer].uv = uv_pair
+        except AttributeError:
+            return error_string
+    try:
+        bm.to_mesh(mesh)
+    except ValueError:
+        return error_string
+
+
+def __process_grid_definitions(properties, blb_data, bounds_data, definition_objects):
+    """Processes the specified brick grid definitions.
+
+    Args:
+        properties (DerivateProperties): An object containing user properties.
+        blb_data (BLBData): A BLBData object containing all the necessary data for writing a BLB file.
+        bounds_data (BrickBounds): A BrickBounds object containing the bounds data.
+        definition_objects (a sequence of sequences of Blender objects): A sequence containing five sequences of Blender objects representing brick grid definitions.
+                                                                        The second sequences must ordered in the reverse priority order.
+
+    Returns:
+        A three dimensional array of brick grid symbols, ready for writing to a file.
+    """
+    # Make one empty list for each of the 5 brick grid definition.
+    definition_volumes = [[] for i in range(5)]
+    processed = 0
+    total_definitions = 0
+
+    for index in range(5):
+        for grid_obj in definition_objects[index]:
+            total_definitions += 1
+
+            try:
+                definition_volumes[index].append(__grid_object_to_volume(properties, bounds_data, grid_obj))
+                processed += 1
+            except OutOfBoundsException:
+                if bounds_data.object_name is None:
+                    logger.error("Brick grid definition object '{}' has vertices outside the calculated brick bounds. Definition ignored.".format(grid_obj.name), 1)
+                else:
+                    logger.error("Brick grid definition object '{}' has vertices outside the bounds definition object '{}'. Definition ignored.".format(
+                        grid_obj.name, bounds_data.object_name))
+            except ZeroSizeException:
+                logger.error("Brick grid definition object '{}' has no volume. Definition ignored.".format(grid_obj.name))
+
+    # Log messages for brick grid definitions.
+    if total_definitions < 1:
+        logger.warning("No brick grid definitions found. Full cuboid brick grid may be undesirable.", 1)
+    elif total_definitions == 1:
+        if processed < 1:
+            logger.warning("{} brick grid definition found but was not processed. Full cuboid brick grid may be undesirable.".format(total_definitions), 1)
+        else:
+            logger.info("Processed {} of {} brick grid definition.".format(processed, total_definitions), 1)
+    else:
+        # Found more than one.
+        if processed < 1:
+            logger.warning("{} brick grid definitions found but were not processed. Full cuboid brick grid may be undesirable.".format(total_definitions), 1)
+        else:
+            logger.info("Processed {} of {} brick grid definitions.".format(processed, total_definitions), 1)
+
+    # Take the custom forward axis into account.
+    if properties.forward_axis is Axis3D.POS_X or properties.forward_axis is Axis3D.NEG_X:
+        grid_width = blb_data.brick_size[X]
+        grid_depth = blb_data.brick_size[Y]
+    else:
+        grid_width = blb_data.brick_size[Y]
+        grid_depth = blb_data.brick_size[X]
+
+    grid_height = blb_data.brick_size[Z]
+
+    # Initialize the brick grid with the empty symbol with the dimensions of the brick.
+    brick_grid = [[[const.GRID_OUTSIDE for w in range(grid_width)] for h in range(grid_height)] for d in range(grid_depth)]
+
+    if total_definitions < 1:
+        # Write the default brick grid.
+        for d in range(grid_depth):
+            for h in range(grid_height):
+                is_top = (h == 0)  # Current height is the top of the brick?
+                is_bottom = (h == grid_height - 1)  # Current height is the bottom of the brick?
+
+                if is_bottom and is_top:
+                    symbol = const.GRID_BOTH
+                elif is_bottom:
+                    symbol = const.GRID_DOWN
+                elif is_top:
+                    symbol = const.GRID_UP
+                else:
+                    symbol = const.GRID_INSIDE
+
+                # Create a new list of the width of the grid filled with the selected symbol.
+                # Assign it to the current height.
+                brick_grid[d][h] = [symbol] * grid_width
+    else:
+        # Write the calculated definition_volumes into the brick grid.
+        for index, volumes in enumerate(definition_volumes):
+            # Get the symbol for these volumes.
+            symbol = properties.grid_definitions_priority[index]
+            for volume in volumes:
+                # Modify the grid by adding the symbol to the correct locations.
+                __modify_brick_grid(brick_grid, volume, symbol)
+
+    return brick_grid
+
+
+def __process_collision_definitions(properties, blb_data, bounds_data, definition_objects):
+    """Processes the specified collision definitions.
+
+    Args:
+        properties (DerivateProperties): An object containing user properties.
+        blb_data (BLBData): A BLBData object containing all the necessary data for writing a BLB file.
+        bounds_data (BrickBounds): A BrickBounds object containing the bounds data.
+        definition_objects (a sequence of Blender object): A sequence of Blender objects representing collision definitions.
+
+    Returns:
+        A sequence of tuples: [ (center coordinates in the local space of the brick, collision cuboid dimensions), ]
+        Sequence can be empty.
+    """
+    collisions = []
+    processed = 0
+
+    if properties.blendprop.custom_collision:
+        if len(definition_objects) > const.MAX_BRICK_COLLISION_CUBOIDS:
+            logger.error("{0} collision cuboids defined but {1} is the maximum. Only the first {1} will be processed.".format(
+                len(definition_objects), const.MAX_BRICK_COLLISION_CUBOIDS), 1)
+
+        for obj in definition_objects[:const.MAX_BRICK_COLLISION_CUBOIDS]:
+            vert_count = len(obj.data.vertices)
+
+            # At least two vertices are required for a valid bounding box.
+            if vert_count < 2:
+                logger.error("Collision definition object '{}' has less than 2 vertices. Definition ignored.".format(obj.name), 1)
+                # Skip the rest of the loop and return to the beginning.
+                continue
+            elif vert_count > 8:
+                logger.warning(
+                    "Collision definition object '{}' has more than 8 vertices suggesting a shape other than a cuboid. The bounding box of this mesh will be used.".format(obj.name), 1)
+                # The mesh is still valid.
+
+            # Find the minimum and maximum coordinates for the collision object.
+            col_min, col_max = __get_world_min_max(obj)
+
+            # ROUND & CAST
+            # USER SCALE: Multiply by user defined scale.
+            col_min = __multiply_sequence(properties.scale, __to_decimal(col_min))
+            col_max = __multiply_sequence(properties.scale, __to_decimal(col_max))
+
+            # Recenter the coordinates to the bounds. (Also rounds the values.)
+            col_min = __world_to_local(col_min, bounds_data.world_center)
+            col_max = __world_to_local(col_max, bounds_data.world_center)
+
+            # Technically collision outside brick bounds is not invalid but the collision is also horribly broken and as such is not allowed.
+            if __all_within_bounds(col_min, bounds_data.dimensions) and __all_within_bounds(col_max, bounds_data.dimensions):
+                if not __has_volume(col_min, col_max):
+                    logger.error("Collision definition object '{}' has no volume. Definition ignored.".format(obj.name), 1)
+                    # Skip the rest of the loop.
+                    continue
+
+                center = []
+                dimensions = []
+
+                # Find the center coordinates and dimensions of the cuboid.
+                for index, value in enumerate(col_max):
+                    center.append((value + col_min[index]) * const.DECIMAL_HALF)
+                    dimensions.append(value - col_min[index])
+
+                # ROUND & CAST
+                # Add the center and dimensions to the definition data as a tuple.
+                # The center coordinates and dimensions are in plate coordinates.
+                collisions.append((__sequence_z_to_plates(center, properties.plate_height), __sequence_z_to_plates(dimensions, properties.plate_height)))
+
+                processed += 1
+            else:
+                if bounds_data.object_name is None:
+                    logger.error("Collision definition object '{}' has vertices outside the calculated brick bounds. Definition ignored.".format(obj.name), 1)
+                else:
+                    logger.error("Collision definition object '{}' has vertices outside the bounds definition object '{}'. Definition ignored.".format(
+                        obj.name, bounds_data.object_name), 1)
+
+        defcount = len(definition_objects)
+
+        # Log messages for collision definitions.
+        # FIXME: Skip collision processing if calculating collision!
+        if defcount < 1:
+            logger.warning("No custom collision definitions found.", 1)
+        elif defcount == 1:
+            if processed < 1:
+                logger.warning("{} collision definition found but was not processed.".format(defcount), 1)
+
+            else:
+                logger.info("Processed {} of {} collision definition.".format(processed, defcount), 1)
+        else:
+            # Found more than one.
+            if processed < 1:
+                logger.warning("{} collision definitions found but were not processed. Calculating full brick collision.".format(defcount), 1)
+            else:
+                logger.info("Processed {} of {} collision definitions.".format(processed, defcount), 1)
+
+    if processed < 1:
+        # No custom collision definitions.
+
+        if properties.blendprop.default_collision == "BOUNDS":
+            logger.info("Using bounds as the collision cuboid.", 1)
+            # Center of the full brick collision cuboid is at the middle of the brick.
+            # The size of the cuboid is the size of the bounds.
+            collisions.append(([0, 0, 0], blb_data.brick_size))
+        else:
+            # properties.blendprop.default_collision == "AABB"
+            logger.info("Using the axis-aligned bounding box of visual meshes as the collision cuboid.", 1)
+            collisions.append(
+                (__world_to_local(
+                    bounds_data.aabb_world_center,
+                    bounds_data.world_center),
+                 __sequence_z_to_plates(
+                     bounds_data.aabb_dimensions,
+                     properties.plate_height)))
+
+    return collisions
+
+
+def __process_definition_objects(properties, objects):
+    """"Processes all definition objects that are not exported as a 3D model but will affect the brick properties.blendprop.
+
+    Processed definition objects:
+        - bounds
+        - brick grid
+        - collision
+
+    If no bounds object is found, the brick bounds will be automatically calculated using the minimum and maximum coordinates of the vertices in the visible mesh objects.
+
+    Args:
+        properties (DerivateProperties): An object containing user properties.
+        objects (sequence of Blender objects): The sequence of objects to be processed.
+
+    Returns:
+        A tuple containing:
+            0. A BLBData object containing the bounds, brick grid, and collision data.
+            1. A BrickBounds object containing the brick bounds data.
+            2. A sequence of mesh objects that will be exported as visible 3D models.
+        Or an error message to be displayed to the user.
+    """
+    def calculate_aabb(bounds_data, min_world_coord, max_world_coord):
+        """Calculates the axis-aligned bounding box data for the specified minimum and maximum world coordinates of visual meshes and stores them to the specified bounds_data object.
+
+        Args:
+            bounds_data (BrickBounds): A BrickBounds object containing the bounds data.
+            min_coords (sequence of numbers): The minimum coordinates as a sequence: [X, Y, Z]
+            max_coords (sequence of numbers): The maximum coordinates as a sequence: [X, Y, Z]
+        """
+        min_coord = __multiply_sequence(properties.scale, __to_decimal(min_world_coord))
+        max_coord = __multiply_sequence(properties.scale, __to_decimal(max_world_coord))
+
+        bounds_data.aabb_dimensions = __calculate_bounding_box_size(min_coord, max_coord)
+        bounds_data.aabb_world_center = __calculate_center(min_coord, bounds_data.aabb_dimensions)
+        # print("Calculated AABB. Min:", min_coord, "Max:", max_coord, "Size:", bounds_data.aabb_dimensions, "Center:", bounds_data.aabb_world_center)
+
+    blb_data = BLBData()
+    bounds_data = None
+    collision_objects = []
+
+    # There are 5 brick grid definitions.
+    # During this first pass of the objects in the scene we can already sort the definition objects.
+    brick_grid_objects = [[] for i in range(5)]
+
+    mesh_objects = []
+
+    # These are vectors because Blender vertex coordinates are stored as vectors.
+    # They are used for recording the minimum and maximum vertex world
+    # coordinates of all visible meshes so that the brick bounds can be
+    # calculated, if they are not defined manually.
+    min_world_coordinates = Vector((float("+inf"), float("+inf"), float("+inf")))
+    max_world_coordinates = Vector((float("-inf"), float("-inf"), float("-inf")))
+
+    # Loop through all objects in the sequence.
+    # The objects in the sequence are sorted so that the oldest created object is last.
+    # Process the objects in reverse: from oldest to newest.
+    for obj in reversed(objects):
+
+        # PROCESS TOKENS.
+
+        obj_name = obj.name
+        obj_name_tokens = __split_object_string_to_tokens(obj_name)
+        object_grid_definitions = __get_tokens_from_object_name(obj_name_tokens, properties.grid_def_obj_token_priority)
+
+        # Ignore non-mesh objects
+        if obj.type != "MESH":
+            if obj_name.upper().startswith(properties.deftokens.bounds):
+                logger.error("Object '{}' cannot be used to define bounds, must be a mesh.".format(obj_name), 1)
+            elif obj_name.upper().startswith(properties.grid_def_obj_token_priority):
+                logger.error("Object '{}' cannot be used to define brick grid, must be a mesh.".format(obj_name), 1)
+            elif obj_name.upper().startswith(properties.deftokens.collision):
+                logger.error("Object '{}' cannot be used to define collision, must be a mesh.".format(obj_name), 1)
+
+            # Skip the rest of the if.
+            continue
+
+        # Is the current object a bounds definition object?
+        elif properties.deftokens.bounds in obj_name_tokens:
+            if bounds_data is None:
+                bounds_data = __process_bounds_object(properties.scale, obj)
+                blb_data = __record_bounds_data(properties, blb_data, bounds_data)
+
+                if isinstance(blb_data, str):
+                    # Got an error message.
+                    return blb_data
+                else:
+                    plates, bricks = modf(blb_data.brick_size[Z] / 3)
+                    bricks = int(bricks)
+
+                    if plates == 0.0:
+                        logger.info("Defined brick size: {} wide {} deep and {} tall".format(blb_data.brick_size[X],
+                                                                                             blb_data.brick_size[Y],
+                                                                                             logger.build_countable_message("", bricks, (" brick", " bricks"))), 1)
+                    else:
+                        logger.info("Defined brick size: {} wide {} deep {} and {} tall".format(blb_data.brick_size[X],
+                                                                                                blb_data.brick_size[Y],
+                                                                                                logger.build_countable_message(
+                                                                                                    "", bricks, (" brick", " bricks")),
+                                                                                                logger.build_countable_message("", blb_data.brick_size[Z] - bricks * 3, (" plate", " plates"))), 1)
+            else:
+                logger.error("Bounds already defined by '{}', bounds definition '{}' ignored.".format(bounds_data.object_name, obj_name), 1)
+                continue
+
+        # Is the current object a collision definition object?
+        elif properties.deftokens.collision in obj_name_tokens:
+            # Collision definition objects cannot be processed until after the bounds have been defined.
+            collision_objects.append(obj)
+
+        # Is the current object a brick grid definition object?
+        elif len(object_grid_definitions) > 0:
+            if len(object_grid_definitions) > 1:
+                logger.error("Multiple brick grid definitions in object '{}', only the first one is used.".format(obj_name), 1)
+
+            # Get the priority index of this grid definition.
+            index = properties.grid_def_obj_token_priority.index(object_grid_definitions[0])
+
+            # Brick grid definition objects cannot be processed until after the bounds have been defined.
+            # Append the current definition object into the appropriate list.
+            brick_grid_objects[index].append(obj)
+
+        # Else the object must be a regular visible mesh that is exported as a 3D model.
+        else:
+            mesh_objects.append(obj)
+
+            # Record min/max world coordinates for calculating the axis-aligned bounding box.
+            min_world_coordinates, max_world_coordinates = __get_world_min_max(obj, min_world_coordinates, max_world_coordinates)
+
+    # No manually created bounds object was found, calculate brick bounds based on the minimum and maximum recorded mesh vertex positions.
+    if bounds_data is None:
+        logger.warning("No brick bounds definition found. Calculated brick size may be undesirable.", 1)
+
+        # ROUND & CAST
+        bounds_data = __calculate_bounds(properties.scale, __to_decimal(min_world_coordinates), __to_decimal(max_world_coordinates))
+
+        blb_data = __record_bounds_data(properties, blb_data, bounds_data)
+
+        if isinstance(blb_data, str):
+            # Got an error message.
+            return blb_data
+        else:
+            plates, bricks = modf(blb_data.brick_size[Z] / 3)
+
+        bricks = int(bricks)
+
+        if plates == 0.0:
+            logger.info("Calculated brick size: {} wide {} deep and {} tall".format(blb_data.brick_size[X],
+                                                                                    blb_data.brick_size[Y],
+                                                                                    logger.build_countable_message("", bricks, (" brick", " bricks"))), 1)
+        else:
+            logger.info("Calculated brick size: {} wide {} deep {} and {} tall".format(blb_data.brick_size[X],
+                                                                                       blb_data.brick_size[Y],
+                                                                                       logger.build_countable_message("", bricks, (" brick", " bricks")),
+                                                                                       logger.build_countable_message("", blb_data.brick_size[Z] - bricks * 3, (" plate", " plates"))), 1)
+    elif len(mesh_objects) > 0:
+        # Manually defined bounds found, store the axis-aligned bounding box of the visible meshes, provided there are any.
+        calculate_aabb(bounds_data, min_world_coordinates, max_world_coordinates)
+
+    # Bounds have been defined, check that brick size is within the limits.
+    if blb_data.brick_size[X] <= const.MAX_BRICK_HORIZONTAL_PLATES and blb_data.brick_size[
+            Y] <= const.MAX_BRICK_HORIZONTAL_PLATES and blb_data.brick_size[Z] <= const.MAX_BRICK_VERTICAL_PLATES:
+        # Multiply the dimensions of the bounding box together: if any dimension is 0.0 the product is 0.0.
+        if __sequence_product(blb_data.brick_size) < 1.0:
+            # TODO: Actually test this.
+            # TODO: Round 0 brick size up to 1?
+            # RETURN ON ERROR
+            return "Brick has no volume, brick could not be rendered in-game."
+        else:
+            # Process brick grid and collision definitions now that a bounds definition exists.
+            blb_data.brick_grid = __process_grid_definitions(properties, blb_data, bounds_data, brick_grid_objects)
+            blb_data.collision = __process_collision_definitions(properties, blb_data, bounds_data, collision_objects)
+
+            # Return the data.
+            return (blb_data, bounds_data, mesh_objects)
+    else:
+        # RETURN ON ERROR
+        # The formatter fails miserably if this return is on one line so I've broken it in two.
+        msg = "Brick size ({0}x{1}x{2}) exceeds the maximum brick size of {3} wide {3} deep and {4} plates tall.".format(blb_data.brick_size[X],
+                                                                                                                         blb_data.brick_size[Y],
+                                                                                                                         blb_data.brick_size[Z],
+                                                                                                                         const.MAX_BRICK_HORIZONTAL_PLATES,
+                                                                                                                         const.MAX_BRICK_VERTICAL_PLATES)
+        return "{}\nThe exported brick would not be loaded by the game.".format(msg)
+
+
+def __process_mesh_data(context, properties, bounds_data, mesh_objects, forward_axis):
+    """Gets all the necessary data from the specified Blender objects and sorts all the quads of the mesh_objects into sections for brick coverage to work.
+
+    Args:
+        context (Blender context object): A Blender object containing scene data.
+        properties (DerivateProperties): An object containing user properties.
+        bounds_data (BrickBounds): A BrickBounds object containing the bounds data.
+        mesh_objects (sequence of Blender objects): Meshes to be processed.
+        forward_axis (Axis3D): A value of the Axis3D enum. The axis that will point forwards in-game.
+
+    Returns:
+        A sequence of mesh data sorted into sections or a string containing an error message to display to the user.
+    """
+    # Create an empty list for each quad section.
+    # This is my workaround to making a sort of dictionary where the keys are in insertion order.
+    # The quads must be written in a specific order.
+    # A tuple cannot be used because the values are changed afterwards when the brick is rotated.
+    quads = [[] for i in range(len(const.BLBQuadSection))]
+
+    for obj in mesh_objects:
+        count_tris = 0
+        count_ngon = 0
+        object_name = obj.name
+        current_mesh = obj.data
+
+        # Alpha is per-object.
+        vertex_color_alpha = None
+
+        logger.info("Exporting object: {}".format(object_name), 1)
+
+        # PROCESS TOKENS
+
+        # PROCESS OBJECT DATA
+
+        # =============
+        # Object Colors
+        # =============
+        colors = None
+
+        if properties.blendprop.use_object_colors:
+            tokens = __split_object_string_to_tokens(object_name, True)
+
+            # Does the object name contain the color definition token signifying that it defines the object's color?
+            if properties.deftokens.color in tokens:
+                # Parse floats from the expected color values.
+                floats = __get_color_values(tokens[tokens.index(properties.deftokens.color) + 1:])
+                size = len(floats)
+
+                # Did user define at least 4 numerical values?
+                if size >= 4:
+                    if size > 4:
+                        logger.error("More than 4 color values defined for object '{}', only the first 4 values (RGBA) are used.".format(object_name), 2)
+
+                        # We're only interested in the first 4 values: R G B A
+                        floats = floats[:4]
+
+                    # Add the RGBA values to the colors, 4 vertices per quad.
+                    colors = ([tuple(floats)] * 4)
+                elif size > 0:
+                    logger.info(
+                        "Object '{}' is named as if it were colored but it was ignored because all 4 values (red green blue alpha) were not defined.".format(object_name), 2)
+
+        # Vertex color layer message.
+        if len(current_mesh.vertex_colors) > 1:
+            logger.warning("Object '{}' has {} vertex color layers, only using the first.".format(
+                object_name, len(current_mesh.vertex_colors)), 2)
+
+        # ===================
+        # Manual Quad Sorting
+        # ===================
+        # Manual sorting is per-object.
+        section = None
+        reset_section = True
+
+        quad_sections = __get_tokens_from_object_name(object_name, properties.quad_sort_definitions)
+        section_count = len(quad_sections)
+
+        if section_count >= 1:
+            section = const.BLBQuadSection(properties.quad_sort_definitions.index(quad_sections[0]))
+            if section_count > 1:
+                logger.error("Object '{}' has {} section definitions, only using the first one: {}".format(
+                    object_name, section_count, section), 2)
+
+            # TODO: Do forward axis rotation of section in the format_blb_data function?
+            # The section needs to rotated according to the forward axis.
+            section = __rotate_section_value(section, properties.forward_axis)
+            reset_section = False
+        # Else: No manual sort.
+
+        # This function creates a new mesh datablock.
+        # It needs to be manually deleted later to release the memory, otherwise it will stick around until Blender is closed.
+        mesh = obj.to_mesh(context.scene, properties.blendprop.use_modifiers, "PREVIEW", False, False)
+
+        # PROCESS QUAD DATA
+
+        for poly in mesh.polygons:
+            # ===================
+            # Vertex loop indices
+            # ===================
+            # Reverse the loop_vert_idxs tuple to CW order. (Blender has a CCW winding order in regards to the face normal.)
+            if poly.loop_total == 4:
+                # Quad.
+                loop_vert_idxs = tuple(reversed(poly.loop_indices))
+            elif poly.loop_total == 3:
+                # Tri.
+                loop_vert_idxs = tuple(reversed(poly.loop_indices)) + (poly.loop_start,)
+                count_tris += 1
+            else:
+                # N-gon.
+                count_ngon += 1
+                # Cannot process n-gons, skip.
+                continue
+
+            # ================
+            # Vertex positions
+            # ================
+            poly_vertex_obj_coords = []
+            positions = []
+
+            for vert_idx in loop_vert_idxs:
+                # ROUND & CAST
+                # Center the position to the current bounds object: coordinates are now in local object space.
+                coords = __world_to_local(__to_decimal(__get_vert_world_coord(obj, mesh, vert_idx)), bounds_data.world_center)
+                poly_vertex_obj_coords.append(coords)
+
+                # Scale local coordinates according to user-specified scale.
+                # Scale local coordinates to brick grid: adjust Z-coordinate.
+                # Append to the list of coordinates.
+                # USER SCALE: Multiply by user defined scale.
+                positions.append(__sequence_z_to_plates(__multiply_sequence(properties.scale, coords), properties.plate_height))
+
+            # ======================
+            # Automatic Quad Sorting
+            # ======================
+            # And the current object does not have a manual definition?
+            if section is None:
+                reset_section = True
+                # Does user want to automatically sort quads?
+                if properties.blendprop.auto_sort_quads:
+                    # Calculate the section name the quad belongs to.
+                    section = __sort_quad(positions, bounds_data.dimensions, properties.plate_height)
+                    section = __rotate_section_value(section, properties.forward_axis)
+                else:
+                    # No auto sort, no definition, use omni.
+                    section = const.BLBQuadSection.OMNI
+            # Else: The quad had a manual sort, in which case there is no point in calculating the section per quad.
+
+            # =======
+            # Normals
+            # =======
+            poly_normal_normalized = __normalize_vector(obj, poly.normal)
+
+            if poly.use_smooth:
+                # Smooth shading.
+                # For every loop index in the loop_vert_idxs, calculate the vertex normal and add it to the list.
+
+                # Does the user want to round normals?
+                if properties.blendprop.round_normals:
+                    # ROUND & CAST
+                    normals = [__to_decimal(__loop_index_to_normal_vector(obj, mesh, vert_idx)) for vert_idx in loop_vert_idxs]
+                else:
+                    normals = [__loop_index_to_normal_vector(obj, mesh, vert_idx) for vert_idx in loop_vert_idxs]
+            else:
+                # Flat shading: every vertex in this loop has the same normal.
+                # A tuple cannot be used because the values are changed afterwards when the brick is rotated.
+                # Note for future: I initially though it would be ideal to NOT round the normal values in order to acquire the most accurate results but this is actually false.
+                # Vertex coordinates are rounded. The old normals are no longer valid even though they are very close to the actual value.
+
+                # Does the user want to round normals?
+                if properties.blendprop.round_normals:
+                    # ROUND & CAST
+                    normals = [__to_decimal(poly_normal_normalized), ] * 4
+                else:
+                    normals = [poly_normal_normalized, ] * 4
+
+            # ================
+            # BLB texture name
+            # ================
+            brick_texture = None
+
+            if current_mesh.materials and current_mesh.materials[poly.material_index] is not None:
+                matname = current_mesh.materials[poly.material_index].name
+                texnames = __get_tokens_from_object_name(matname, const.BrickTexture.as_list())
+                texcount = len(texnames)
+
+                if texcount > 0:
+                    brick_texture = const.BrickTexture[texnames[0]]
+
+                    if texcount > 1:
+                        logger.error("More than one brick texture name found in material '{}', only using the first one.".format(matname), 2)
+            # else: No material name or a brick texture was not specified. Keep None to skip automatic UV generation.
+
+            # ===
+            # UVs
+            # ===
+            # TODO: Generate mesh data for the brick bottom if 'bottom' material is used.
+            uvs = None
+
+            # Join all material names into one string.
+            generated_uv_layer_names = " ".join(current_mesh.materials.keys())
+            # Get only the brick texture names.
+            generated_uv_layer_names = __get_tokens_from_object_name(generated_uv_layer_names, const.BrickTexture.as_list())
+            # List of possible layer names based on the materials of this mesh.
+            generated_uv_layer_names = [__string_to_uv_layer_name(texnames) for texnames in generated_uv_layer_names]
+
+            # Sort UV layers by name.
+            uv_dict = {key: value for key, value in mesh.uv_layers.items()}
+            sorted_uv_layers = OrderedDict(sorted(uv_dict.items()))
+
+            # Get the UV data from the first UV layer that contains non (0.0, 0.0) coordinates for this polygon and doesn't have a generated name.
+            uv_data = __get_first_uv_data(sorted_uv_layers, current_mesh.loops, poly.loop_indices, generated_uv_layer_names)
+
+            if uv_data is None:
+                # Get the UV data from the first UV layer that contains non (0.0, 0.0) coordinates for this polygon.
+                uv_data = __get_first_uv_data(sorted_uv_layers, current_mesh.loops, poly.loop_indices)
+
+            # Does UV data exist for this polygon?
+            if uv_data:
+                uv_data_generated = uv_data[0] in generated_uv_layer_names
+
+                # Is the UV data manually created?
+                if not uv_data_generated:
+                    # Swap UV coordinate origin from bottom left to top left.
+                    # Blender UV (and vertex) coordinates are in reverse order compared to Blockland so their order needs to be reversed.
+                    uvs = __bl_blender_uv_origin_swap(uv_data[1])[::-1]
+
+                    if brick_texture is None:
+                        # Fall back to SIDE texture if nothing was specified.
+                        brick_texture = const.BrickTexture.SIDE
+                        logger.warning("Face has UV coordinates but no brick texture was set in the material name, using SIDE by default.", 2)
+
+                    # Do we have UV coordinates for a tri?
+                    if len(uvs) == 3:
+                        # Repeat last coordinate.
+                        uvs = uvs + (uvs[2],)
+                # else: UV data is generated, overwrite data.
+            # else: No UV data, generate UVs, or use defaults.
+
+            if uvs is None:
+                # Calculating UVs and a brick texture was specified
+                if properties.blendprop.calculate_uvs and brick_texture is not None:
+                    uvs = __calculate_uvs(brick_texture, poly_vertex_obj_coords, poly_normal_normalized, forward_axis)
+
+                    if properties.blendprop.store_uvs:
+                        if uvs[1] is not None:
+                            # Put the special Blender UVs into the Blender mesh.
+                            error_message = __store_uvs_in_mesh(poly.index, current_mesh, uvs[1], __string_to_uv_layer_name(brick_texture.name))
+                        else:
+                            # Put the calculated UVs into the Blender mesh.
+                            error_message = __store_uvs_in_mesh(poly.index, current_mesh, uvs[0], __string_to_uv_layer_name(brick_texture.name))
+
+                    if error_message is None:
+                        uvs = uvs[0]
+                    else:
+                        return error_message
+                else:
+                    # No UVs present, no calculation: use the defaults.
+                    # These UV coordinates with the SIDE texture lead to a blank textureless face.
+                    uvs = const.DEFAULT_UV_COORDINATES
+                    brick_texture = const.BrickTexture.SIDE
+
+            # ===============
+            # Material Colors
+            # ===============
+            # Material colors override objects colors since they are better and easier to use.
+            if properties.blendprop.use_materials:
+                # Object has material slots?
+                if len(obj.material_slots) > 0:
+                    material = obj.material_slots[poly.material_index].material
+                    tokens = __split_object_string_to_tokens(material.name)
+
+                    if material is not None:
+                        if properties.deftokens.color_add in tokens:
+                            # Negative alpha.
+                            colors = ([(material.diffuse_color.r, material.diffuse_color.g, material.diffuse_color.b, -material.alpha)] * 4)
+                        elif properties.deftokens.color_sub in tokens:
+                            # Negative everything.
+                            colors = ([(-material.diffuse_color.r, -material.diffuse_color.g, -material.diffuse_color.b, -material.alpha)] * 4)
+                        elif properties.deftokens.color_blank in tokens:
+                            # If the material name is "blank", use the spray can color by not defining any color for this quad.
+                            # This is how quads that can change color (by colorshifting) in DTS meshes (which Blockland uses) are defined.
+                            colors = None
+                        else:
+                            # 4 vertices per quad.
+                            colors = ([(material.diffuse_color.r, material.diffuse_color.g, material.diffuse_color.b, material.alpha)] * 4)
+
+            # =============
+            # Vertex Colors
+            # =============
+            # Vertex colors override material colors since they are more detailed.
+
+            if properties.blendprop.use_vertex_colors:
+                # A vertex color layer exists.
+                if len(current_mesh.vertex_colors) != 0:
+                    colors = []
+
+                    for index in loop_vert_idxs:
+                        # Only use the first color layer.
+                        # color_layer.data[index] may contain more than 4 values.
+                        loop_color = current_mesh.vertex_colors[0].data[index]
+                        layer_name = current_mesh.vertex_colors[0].name.replace(",", ".")
+                        tokens = __split_object_string_to_tokens(layer_name)
+
+                        if properties.deftokens.color_add in tokens:
+                            addsub = 1
+                            # Remove the token and only leave the alpha value.
+                            tokens.remove(properties.deftokens.color_add)
+                        elif properties.deftokens.color_sub in tokens:
+                            addsub = -1
+                            tokens.remove(properties.deftokens.color_sub)
+                        else:
+                            addsub = 0
+
+                        # Use the color layer name as the value for alpha, if it is numerical.
+                        # This does limit the alpha to be per-face but Blockland does not support per-vertex alpha anyway.
+                        # The game can actually render per-vertex alpha but it doesn't seem to stick for longer than a second for whatever reason.
+                        name = common.to_float_or_none(" ".join(tokens))
+
+                        # FIXME: vertex_color_alpha is never assigned.
+                        if vertex_color_alpha is None:
+                            if name is None:
+                                vertex_color_alpha = 1.0
+                                logger.warning("No alpha value set in vertex color layer name, using 1.0.", 2)
+                            else:
+                                vertex_color_alpha = name
+                                logger.info("Vertex color layer alpha set to {}.".format(vertex_color_alpha), 2)
+
+                        if addsub > 0:
+                            # Negative alpha.
+                            colors.append((loop_color.color.r, loop_color.color.g, loop_color.color.b, -vertex_color_alpha))
+                        elif addsub < 0:
+                            # Negative everything.
+                            colors.append((-loop_color.color.r, -loop_color.color.g, -loop_color.color.b, -vertex_color_alpha))
+                        else:
+                            # Normal color.
+                            colors.append((loop_color.color.r, loop_color.color.g, loop_color.color.b, vertex_color_alpha))
+
+            # Sanity check.
+            if not len(positions) is len(normals) is len(uvs) is 4:
+                # EXCEPTION
+                raise ValueError("Vertex positions ({}), normals ({}), or UV coordinates ({}) did not contain data for all 4 vertices.".format(
+                    len(positions),
+                    len(normals),
+                    len(uvs)))
+
+            if colors is not None:
+                if len(colors) is not 4:
+                    # EXCEPTION
+                    raise ValueError("Quad color data only defined for {} vertices, 4 required.".format(len(colors)))
+
+                # ROUND & CAST: Color values.
+                colors = __to_decimal(colors)
+
+            # ROUND & CAST: UV coordinates.
+            uvs = __to_decimal(uvs)
+
+            # A tuple cannot be used because the values are changed afterwards when the brick is rotated.
+            quads[section.value].append([positions, normals, uvs, colors, brick_texture.name])
+
+            if reset_section:
+                section = None
+
+        # Delete the mesh datablock that was created earlier.
+        bpy.data.meshes.remove(mesh)
+
+        if count_tris > 0:
+            logger.warning("{} triangles converted to quads.".format(count_tris), 2)
+
+        if count_ngon > 0:
+            logger.warning("{} n-gons skipped.".format(count_ngon), 2)
+
+    count_quads = sum([len(sec) for sec in quads])
+
+    if count_quads < 1:
+        # TODO: Test if an invisible brick works and remove this error.
+        # RETURN ON ERROR
+        return "No faces to export."
+    else:
+        logger.info("Brick quads: {}".format(count_quads), 1)
+
+        return quads
+
+
+def __format_blb_data(blb_data, forward_axis):
+    """Formats the specified BLB data into the format required by the game and rotates the brick according to the specified forward axis.
+
+    Args:
+        blb_data (BLBData): A BLBData object containing the data to be written.
+        forward_axis (Axis3D): A value of the Axis3D enum. The axis that will point forwards in-game.
+
+    Returns:
+        The formatted and rotated BLB data ready for writing.
+    """
+    # The exporter internally seems to work with +Y being forward because that makes the most sense to me.
+    # The standard conversion from +Y forward (exporter) to +X forward (Blockland) is to swizzle X Y Z ("abc") to Y X Z ("bac").
+
+    # Size
+
+    # Swizzle the values according to the forward axis.
+    if forward_axis is Axis3D.POS_Y or forward_axis is Axis3D.NEG_Y:
+        blb_data.brick_size = common.swizzle(blb_data.brick_size, "bac")
+    # Else: Do nothing.
+
+    # Collision
+
+    for index, (center, dimensions) in enumerate(blb_data.collision):
+        # Swizzle and rotate the values according to the forward axis.
+        # Collisions are defined by:
+        #    - a center point coordinate in the coordinate space of the brick,
+        #    - and the dimensions of the cuboid in plates.
+        if forward_axis is Axis3D.POS_Y:
+            # Still not entirely sure why I need to mirror the X coordinate here.
+            blb_data.collision[index] = (common.swizzle(__mirror(center, forward_axis), "bac"), common.swizzle(dimensions, "bac"))
+        elif forward_axis is Axis3D.NEG_Y:
+            blb_data.collision[index] = (common.rotate(center, forward_axis), common.swizzle(dimensions, "bac"))
+        elif forward_axis is Axis3D.POS_X:
+            blb_data.collision[index] = (center, dimensions)
+        else:
+            blb_data.collision[index] = (common.rotate(center, forward_axis), dimensions)
+
+    # Quads
+
+    for section in blb_data.quads:
+        for quad_data in section:
+            # 0: positions
+            # 1: normals
+            # 2: uvs
+            # 3: colors
+            # 4: texture
+
+            # Rotate the quads according to the defined forward axis to visually rotate the brick.
+            for index, position in enumerate(quad_data[0]):
+                quad_data[0][index] = common.rotate(position, forward_axis)
+
+            # Normals also need to be rotated.
+            for index, normal in enumerate(quad_data[1]):
+                quad_data[1][index] = common.rotate(normal, forward_axis)
+
+            # The texture name does not have to be all uppercase but it makes the output look more consistent.
+            quad_data[4] = quad_data[4].upper()
+
+    return blb_data
+
+
+def process_blender_data(context, properties, objects):
+    """Processes the specified Blender data into a format that can be written in a BLB file.
+
+    Args:
+        context (Blender context object): A Blender object containing scene data.
+        properties (DerivateProperties): An object containing user properties.
+
+    Returns:
+        A BLBData object containing all the necessary information in the correct format for writing directly into a BLB file or an error message string to display to the user.
+    """
+    global __CALCULATION_FP_PRECISION_STR
+
+    # Using a global variable for the sake of convenience and code readability.
+    __CALCULATION_FP_PRECISION_STR = properties.precision
+
+    if len(objects) > 0:
+        logger.info("Processing definition objects.")
+
+        # Process the definition objects (collision, brick grid, and bounds) first and separate the visible mesh_objects from the object sequence.
+        # This is done in a single function because it is faster: no need to iterate over the same sequence twice.
+        result = __process_definition_objects(properties, objects)
+
+        if isinstance(result, str):
+            # Something went wrong, return error message.
+            return result
+        else:
+            blb_data = result[0]
+            bounds_data = result[1]
+            mesh_objects = result[2]
+
+            # Calculate the coverage data based on the brick size.
+            blb_data.coverage = __process_coverage(properties, blb_data)
+
+            logger.info("Processing meshes.")
+
+            # Processes the visible mesh data into the correct format for writing into a BLB file.
+            quads = __process_mesh_data(context, properties, bounds_data, mesh_objects, properties.forward_axis)
+
+            if isinstance(quads, str):
+                # Something went wrong, we have an error message.
+                return quads
+            else:
+                blb_data.quads = quads
+
+            # Format and return the data for writing.
+            return __format_blb_data(blb_data, properties.forward_axis)
+    else:
+        # RETURN ON ERROR
+        return "No objects to export."